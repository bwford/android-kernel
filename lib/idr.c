--- conflicted
+++ resolved
@@ -613,16 +613,11 @@
 	int n, max;
 
 	/* find first ent */
-	n = idp->layers * IDR_BITS;
-	max = 1 << n;
 	p = rcu_dereference_raw(idp->top);
 	if (!p)
 		return NULL;
-<<<<<<< HEAD
-=======
 	n = (p->layer + 1) * IDR_BITS;
 	max = idr_max(p->layer + 1);
->>>>>>> 95f3bb9b
 
 	while (id >= 0 && id <= max) {
 		while (n > 0 && p) {
@@ -636,7 +631,14 @@
 			return p;
 		}
 
-		id += 1 << n;
+		/*
+		 * Proceed to the next layer at the current level.  Unlike
+		 * idr_for_each(), @id isn't guaranteed to be aligned to
+		 * layer boundary at this point and adding 1 << n may
+		 * incorrectly skip IDs.  Make sure we jump to the
+		 * beginning of the next layer using round_up().
+		 */
+		id = round_up(id + 1, 1 << n);
 		while (n < fls(id)) {
 			n += IDR_BITS;
 			p = *--paa;
