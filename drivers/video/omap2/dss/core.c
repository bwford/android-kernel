--- conflicted
+++ resolved
@@ -218,16 +218,9 @@
 	dss_init_overlay_managers(pdev);
 	dss_init_overlays(pdev);
 
-<<<<<<< HEAD
 	if (dss_has_feature(FEAT_WB))
 		dss_init_writeback(pdev);
 
-	r = dss_initialize_debugfs();
-	if (r)
-		goto err_debugfs;
-
-=======
->>>>>>> 5ff316db
 	for (i = 0; i < pdata->num_devices; ++i) {
 		struct omap_dss_device *dssdev = pdata->devices[i];
 
@@ -257,13 +250,9 @@
 	struct omap_dss_board_info *pdata = pdev->dev.platform_data;
 	int i;
 
-<<<<<<< HEAD
-	dss_uninitialize_debugfs();
 
 	if (dss_has_feature(FEAT_WB))
 		dss_uninit_writeback(pdev);
-=======
->>>>>>> 5ff316db
 	dss_uninit_overlays(pdev);
 	dss_uninit_overlay_managers(pdev);
 
