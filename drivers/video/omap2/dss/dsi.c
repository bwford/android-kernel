/*
 * linux/drivers/video/omap2/dss/dsi.c
 *
 * Copyright (C) 2009 Nokia Corporation
 * Author: Tomi Valkeinen <tomi.valkeinen@nokia.com>
 *
 * This program is free software; you can redistribute it and/or modify it
 * under the terms of the GNU General Public License version 2 as published by
 * the Free Software Foundation.
 *
 * This program is distributed in the hope that it will be useful, but WITHOUT
 * ANY WARRANTY; without even the implied warranty of MERCHANTABILITY or
 * FITNESS FOR A PARTICULAR PURPOSE.  See the GNU General Public License for
 * more details.
 *
 * You should have received a copy of the GNU General Public License along with
 * this program.  If not, see <http://www.gnu.org/licenses/>.
 */

#define DSS_SUBSYS_NAME "DSI"

#include <linux/kernel.h>
#include <linux/io.h>
#include <linux/clk.h>
#include <linux/device.h>
#include <linux/err.h>
#include <linux/interrupt.h>
#include <linux/delay.h>
#include <linux/mutex.h>
#include <linux/module.h>
#include <linux/semaphore.h>
#include <linux/seq_file.h>
#include <linux/platform_device.h>
#include <linux/regulator/consumer.h>
#include <linux/wait.h>
#include <linux/workqueue.h>
#include <linux/sched.h>
#include <linux/slab.h>
#include <linux/debugfs.h>
#include <linux/pm_runtime.h>

#include <video/omapdss.h>
#include <video/mipi_display.h>
#include <plat/clock.h>

#include "dss.h"
#include "dss_features.h"

/*#define VERBOSE_IRQ*/
#define DSI_CATCH_MISSING_TE

struct dsi_reg { u16 idx; };

#define DSI_REG(idx)		((const struct dsi_reg) { idx })

#define DSI_SZ_REGS		SZ_1K
/* DSI Protocol Engine */

#define DSI_REVISION			DSI_REG(0x0000)
#define DSI_SYSCONFIG			DSI_REG(0x0010)
#define DSI_SYSSTATUS			DSI_REG(0x0014)
#define DSI_IRQSTATUS			DSI_REG(0x0018)
#define DSI_IRQENABLE			DSI_REG(0x001C)
#define DSI_CTRL			DSI_REG(0x0040)
#define DSI_GNQ				DSI_REG(0x0044)
#define DSI_COMPLEXIO_CFG1		DSI_REG(0x0048)
#define DSI_COMPLEXIO_IRQ_STATUS	DSI_REG(0x004C)
#define DSI_COMPLEXIO_IRQ_ENABLE	DSI_REG(0x0050)
#define DSI_CLK_CTRL			DSI_REG(0x0054)
#define DSI_TIMING1			DSI_REG(0x0058)
#define DSI_TIMING2			DSI_REG(0x005C)
#define DSI_VM_TIMING1			DSI_REG(0x0060)
#define DSI_VM_TIMING2			DSI_REG(0x0064)
#define DSI_VM_TIMING3			DSI_REG(0x0068)
#define DSI_CLK_TIMING			DSI_REG(0x006C)
#define DSI_TX_FIFO_VC_SIZE		DSI_REG(0x0070)
#define DSI_RX_FIFO_VC_SIZE		DSI_REG(0x0074)
#define DSI_COMPLEXIO_CFG2		DSI_REG(0x0078)
#define DSI_RX_FIFO_VC_FULLNESS		DSI_REG(0x007C)
#define DSI_VM_TIMING4			DSI_REG(0x0080)
#define DSI_TX_FIFO_VC_EMPTINESS	DSI_REG(0x0084)
#define DSI_VM_TIMING5			DSI_REG(0x0088)
#define DSI_VM_TIMING6			DSI_REG(0x008C)
#define DSI_VM_TIMING7			DSI_REG(0x0090)
#define DSI_STOPCLK_TIMING		DSI_REG(0x0094)
#define DSI_VC_CTRL(n)			DSI_REG(0x0100 + (n * 0x20))
#define DSI_VC_TE(n)			DSI_REG(0x0104 + (n * 0x20))
#define DSI_VC_LONG_PACKET_HEADER(n)	DSI_REG(0x0108 + (n * 0x20))
#define DSI_VC_LONG_PACKET_PAYLOAD(n)	DSI_REG(0x010C + (n * 0x20))
#define DSI_VC_SHORT_PACKET_HEADER(n)	DSI_REG(0x0110 + (n * 0x20))
#define DSI_VC_IRQSTATUS(n)		DSI_REG(0x0118 + (n * 0x20))
#define DSI_VC_IRQENABLE(n)		DSI_REG(0x011C + (n * 0x20))

/* DSIPHY_SCP */

#define DSI_DSIPHY_CFG0			DSI_REG(0x200 + 0x0000)
#define DSI_DSIPHY_CFG1			DSI_REG(0x200 + 0x0004)
#define DSI_DSIPHY_CFG2			DSI_REG(0x200 + 0x0008)
#define DSI_DSIPHY_CFG5			DSI_REG(0x200 + 0x0014)
#define DSI_DSIPHY_CFG10		DSI_REG(0x200 + 0x0028)

/* DSI_PLL_CTRL_SCP */

#define DSI_PLL_CONTROL			DSI_REG(0x300 + 0x0000)
#define DSI_PLL_STATUS			DSI_REG(0x300 + 0x0004)
#define DSI_PLL_GO			DSI_REG(0x300 + 0x0008)
#define DSI_PLL_CONFIGURATION1		DSI_REG(0x300 + 0x000C)
#define DSI_PLL_CONFIGURATION2		DSI_REG(0x300 + 0x0010)

#define REG_GET(dsidev, idx, start, end) \
	FLD_GET(dsi_read_reg(dsidev, idx), start, end)

#define REG_FLD_MOD(dsidev, idx, val, start, end) \
	dsi_write_reg(dsidev, idx, FLD_MOD(dsi_read_reg(dsidev, idx), val, start, end))

/* Global interrupts */
#define DSI_IRQ_VC0		(1 << 0)
#define DSI_IRQ_VC1		(1 << 1)
#define DSI_IRQ_VC2		(1 << 2)
#define DSI_IRQ_VC3		(1 << 3)
#define DSI_IRQ_WAKEUP		(1 << 4)
#define DSI_IRQ_RESYNC		(1 << 5)
#define DSI_IRQ_PLL_LOCK	(1 << 7)
#define DSI_IRQ_PLL_UNLOCK	(1 << 8)
#define DSI_IRQ_PLL_RECALL	(1 << 9)
#define DSI_IRQ_COMPLEXIO_ERR	(1 << 10)
#define DSI_IRQ_HS_TX_TIMEOUT	(1 << 14)
#define DSI_IRQ_LP_RX_TIMEOUT	(1 << 15)
#define DSI_IRQ_TE_TRIGGER	(1 << 16)
#define DSI_IRQ_ACK_TRIGGER	(1 << 17)
#define DSI_IRQ_SYNC_LOST	(1 << 18)
#define DSI_IRQ_LDO_POWER_GOOD	(1 << 19)
#define DSI_IRQ_TA_TIMEOUT	(1 << 20)
#define DSI_IRQ_ERROR_MASK \
	(DSI_IRQ_HS_TX_TIMEOUT | DSI_IRQ_LP_RX_TIMEOUT | DSI_IRQ_SYNC_LOST | \
	DSI_IRQ_TA_TIMEOUT | DSI_IRQ_SYNC_LOST)
#define DSI_IRQ_CHANNEL_MASK	0xf

/* Virtual channel interrupts */
#define DSI_VC_IRQ_CS		(1 << 0)
#define DSI_VC_IRQ_ECC_CORR	(1 << 1)
#define DSI_VC_IRQ_PACKET_SENT	(1 << 2)
#define DSI_VC_IRQ_FIFO_TX_OVF	(1 << 3)
#define DSI_VC_IRQ_FIFO_RX_OVF	(1 << 4)
#define DSI_VC_IRQ_BTA		(1 << 5)
#define DSI_VC_IRQ_ECC_NO_CORR	(1 << 6)
#define DSI_VC_IRQ_FIFO_TX_UDF	(1 << 7)
#define DSI_VC_IRQ_PP_BUSY_CHANGE (1 << 8)
#define DSI_VC_IRQ_ERROR_MASK \
	(DSI_VC_IRQ_CS | DSI_VC_IRQ_ECC_CORR | DSI_VC_IRQ_FIFO_TX_OVF | \
	DSI_VC_IRQ_FIFO_RX_OVF | DSI_VC_IRQ_ECC_NO_CORR | \
	DSI_VC_IRQ_FIFO_TX_UDF)

/* ComplexIO interrupts */
#define DSI_CIO_IRQ_ERRSYNCESC1		(1 << 0)
#define DSI_CIO_IRQ_ERRSYNCESC2		(1 << 1)
#define DSI_CIO_IRQ_ERRSYNCESC3		(1 << 2)
#define DSI_CIO_IRQ_ERRSYNCESC4		(1 << 3)
#define DSI_CIO_IRQ_ERRSYNCESC5		(1 << 4)
#define DSI_CIO_IRQ_ERRESC1		(1 << 5)
#define DSI_CIO_IRQ_ERRESC2		(1 << 6)
#define DSI_CIO_IRQ_ERRESC3		(1 << 7)
#define DSI_CIO_IRQ_ERRESC4		(1 << 8)
#define DSI_CIO_IRQ_ERRESC5		(1 << 9)
#define DSI_CIO_IRQ_ERRCONTROL1		(1 << 10)
#define DSI_CIO_IRQ_ERRCONTROL2		(1 << 11)
#define DSI_CIO_IRQ_ERRCONTROL3		(1 << 12)
#define DSI_CIO_IRQ_ERRCONTROL4		(1 << 13)
#define DSI_CIO_IRQ_ERRCONTROL5		(1 << 14)
#define DSI_CIO_IRQ_STATEULPS1		(1 << 15)
#define DSI_CIO_IRQ_STATEULPS2		(1 << 16)
#define DSI_CIO_IRQ_STATEULPS3		(1 << 17)
#define DSI_CIO_IRQ_STATEULPS4		(1 << 18)
#define DSI_CIO_IRQ_STATEULPS5		(1 << 19)
#define DSI_CIO_IRQ_ERRCONTENTIONLP0_1	(1 << 20)
#define DSI_CIO_IRQ_ERRCONTENTIONLP1_1	(1 << 21)
#define DSI_CIO_IRQ_ERRCONTENTIONLP0_2	(1 << 22)
#define DSI_CIO_IRQ_ERRCONTENTIONLP1_2	(1 << 23)
#define DSI_CIO_IRQ_ERRCONTENTIONLP0_3	(1 << 24)
#define DSI_CIO_IRQ_ERRCONTENTIONLP1_3	(1 << 25)
#define DSI_CIO_IRQ_ERRCONTENTIONLP0_4	(1 << 26)
#define DSI_CIO_IRQ_ERRCONTENTIONLP1_4	(1 << 27)
#define DSI_CIO_IRQ_ERRCONTENTIONLP0_5	(1 << 28)
#define DSI_CIO_IRQ_ERRCONTENTIONLP1_5	(1 << 29)
#define DSI_CIO_IRQ_ULPSACTIVENOT_ALL0	(1 << 30)
#define DSI_CIO_IRQ_ULPSACTIVENOT_ALL1	(1 << 31)
#define DSI_CIO_IRQ_ERROR_MASK \
	(DSI_CIO_IRQ_ERRSYNCESC1 | DSI_CIO_IRQ_ERRSYNCESC2 | \
	 DSI_CIO_IRQ_ERRSYNCESC3 | DSI_CIO_IRQ_ERRSYNCESC4 | \
	 DSI_CIO_IRQ_ERRSYNCESC5 | \
	 DSI_CIO_IRQ_ERRESC1 | DSI_CIO_IRQ_ERRESC2 | \
	 DSI_CIO_IRQ_ERRESC3 | DSI_CIO_IRQ_ERRESC4 | \
	 DSI_CIO_IRQ_ERRESC5 | \
	 DSI_CIO_IRQ_ERRCONTROL1 | DSI_CIO_IRQ_ERRCONTROL2 | \
	 DSI_CIO_IRQ_ERRCONTROL3 | DSI_CIO_IRQ_ERRCONTROL4 | \
	 DSI_CIO_IRQ_ERRCONTROL5 | \
	 DSI_CIO_IRQ_ERRCONTENTIONLP0_1 | DSI_CIO_IRQ_ERRCONTENTIONLP1_1 | \
	 DSI_CIO_IRQ_ERRCONTENTIONLP0_2 | DSI_CIO_IRQ_ERRCONTENTIONLP1_2 | \
	 DSI_CIO_IRQ_ERRCONTENTIONLP0_3 | DSI_CIO_IRQ_ERRCONTENTIONLP1_3 | \
	 DSI_CIO_IRQ_ERRCONTENTIONLP0_4 | DSI_CIO_IRQ_ERRCONTENTIONLP1_4 | \
	 DSI_CIO_IRQ_ERRCONTENTIONLP0_5 | DSI_CIO_IRQ_ERRCONTENTIONLP1_5)

typedef void (*omap_dsi_isr_t) (void *arg, u32 mask);

#define DSI_MAX_NR_ISRS                2
#define DSI_MAX_NR_LANES	5

enum dsi_lane_function {
	DSI_LANE_UNUSED	= 0,
	DSI_LANE_CLK,
	DSI_LANE_DATA1,
	DSI_LANE_DATA2,
	DSI_LANE_DATA3,
	DSI_LANE_DATA4,
};

struct dsi_lane_config {
	enum dsi_lane_function function;
	u8 polarity;
};

struct dsi_isr_data {
	omap_dsi_isr_t	isr;
	void		*arg;
	u32		mask;
};

enum fifo_size {
	DSI_FIFO_SIZE_0		= 0,
	DSI_FIFO_SIZE_32	= 1,
	DSI_FIFO_SIZE_64	= 2,
	DSI_FIFO_SIZE_96	= 3,
	DSI_FIFO_SIZE_128	= 4,
};

enum dsi_vc_source {
	DSI_VC_SOURCE_L4 = 0,
	DSI_VC_SOURCE_VP,
};

struct dsi_irq_stats {
	unsigned long last_reset;
	unsigned irq_count;
	unsigned dsi_irqs[32];
	unsigned vc_irqs[4][32];
	unsigned cio_irqs[32];
};

struct dsi_isr_tables {
	struct dsi_isr_data isr_table[DSI_MAX_NR_ISRS];
	struct dsi_isr_data isr_table_vc[4][DSI_MAX_NR_ISRS];
	struct dsi_isr_data isr_table_cio[DSI_MAX_NR_ISRS];
};

struct dsi_data {
	struct platform_device *pdev;
	void __iomem	*base;

	int irq;

	struct clk *dss_clk;
	struct clk *sys_clk;

	struct dsi_clock_info current_cinfo;

	bool vdds_dsi_enabled;
	struct regulator *vdds_dsi_reg;
	struct regulator *panel_supply;

	struct {
		enum dsi_vc_source source;
		struct omap_dss_device *dssdev;
		enum fifo_size fifo_size;
		int vc_id;
	} vc[4];

	struct mutex lock;
	struct semaphore bus_lock;

	unsigned pll_locked;

	spinlock_t irq_lock;
	struct dsi_isr_tables isr_tables;
	/* space for a copy used by the interrupt handler */
	struct dsi_isr_tables isr_tables_copy;

	int update_channel;
#ifdef DEBUG
	unsigned update_bytes;
#endif

	bool te_enabled;
	bool ulps_enabled;

	void (*framedone_callback)(int, void *);
	void *framedone_data;

	struct delayed_work framedone_timeout_work;

#ifdef DSI_CATCH_MISSING_TE
	struct timer_list te_timer;
#endif

	unsigned long cache_req_pck;
	unsigned long cache_clk_freq;
	struct dsi_clock_info cache_cinfo;

	u32		errors;
	spinlock_t	errors_lock;
#ifdef DEBUG
	ktime_t perf_setup_time;
	ktime_t perf_start_time;
#endif
	int debug_read;
	int debug_write;

#ifdef CONFIG_OMAP2_DSS_COLLECT_IRQ_STATS
	spinlock_t irq_stats_lock;
	struct dsi_irq_stats irq_stats;
#endif
	/* DSI PLL Parameter Ranges */
	unsigned long regm_max, regn_max;
	unsigned long  regm_dispc_max, regm_dsi_max;
	unsigned long  fint_min, fint_max;
	unsigned long lpdiv_max;

	int ddr_div;

	unsigned num_lanes_supported;

	struct dsi_lane_config lanes[DSI_MAX_NR_LANES];
	unsigned num_lanes_used;

	unsigned scp_clk_refcount;
	int num_line_buffers;
};

struct dsi_packet_sent_handler_data {
	struct platform_device *dsidev;
	struct completion *completion;
};

static struct platform_device *dsi_pdev_map[MAX_NUM_DSI];

#ifdef DEBUG
static bool dsi_perf;
module_param(dsi_perf, bool, 0644);
#endif

static inline struct dsi_data *dsi_get_dsidrv_data(struct platform_device *dsidev)
{
	return dev_get_drvdata(&dsidev->dev);
}

static inline struct platform_device *dsi_get_dsidev_from_dssdev(struct omap_dss_device *dssdev)
{
	return dsi_pdev_map[dssdev->phy.dsi.module];
}

struct platform_device *dsi_get_dsidev_from_id(int module)
{
	return dsi_pdev_map[module];
}

static inline int dsi_get_dsidev_id(struct platform_device *dsidev)
{
	return dsidev->id;
}

static inline void dsi_write_reg(struct platform_device *dsidev,
		const struct dsi_reg idx, u32 val)
{
	struct dsi_data *dsi = dsi_get_dsidrv_data(dsidev);

	__raw_writel(val, dsi->base + idx.idx);
}

static inline u32 dsi_read_reg(struct platform_device *dsidev,
		const struct dsi_reg idx)
{
	struct dsi_data *dsi = dsi_get_dsidrv_data(dsidev);

	return __raw_readl(dsi->base + idx.idx);
}

void dsi_bus_lock(struct omap_dss_device *dssdev)
{
	struct platform_device *dsidev = dsi_get_dsidev_from_dssdev(dssdev);
	struct dsi_data *dsi = dsi_get_dsidrv_data(dsidev);

	down(&dsi->bus_lock);
}
EXPORT_SYMBOL(dsi_bus_lock);

void dsi_bus_unlock(struct omap_dss_device *dssdev)
{
	struct platform_device *dsidev = dsi_get_dsidev_from_dssdev(dssdev);
	struct dsi_data *dsi = dsi_get_dsidrv_data(dsidev);

	up(&dsi->bus_lock);
}
EXPORT_SYMBOL(dsi_bus_unlock);

static bool dsi_bus_is_locked(struct platform_device *dsidev)
{
	struct dsi_data *dsi = dsi_get_dsidrv_data(dsidev);

	return dsi->bus_lock.count == 0;
}

static void dsi_completion_handler(void *data, u32 mask)
{
	complete((struct completion *)data);
}

static inline int wait_for_bit_change(struct platform_device *dsidev,
		const struct dsi_reg idx, int bitnum, int value)
{
	unsigned long timeout;
	ktime_t wait;
	int t;

	/* first busyloop to see if the bit changes right away */
	t = 100;
	while (t-- > 0) {
		if (REG_GET(dsidev, idx, bitnum, bitnum) == value)
			return value;
	}

	/* then loop for 500ms, sleeping for 1ms in between */
	timeout = jiffies + msecs_to_jiffies(500);
	while (time_before(jiffies, timeout)) {
		if (REG_GET(dsidev, idx, bitnum, bitnum) == value)
			return value;

		wait = ns_to_ktime(1000 * 1000);
		set_current_state(TASK_UNINTERRUPTIBLE);
		schedule_hrtimeout(&wait, HRTIMER_MODE_REL);
	}

	return !value;
}

u8 dsi_get_pixel_size(enum omap_dss_dsi_pixel_format fmt)
{
	switch (fmt) {
	case OMAP_DSS_DSI_FMT_RGB888:
	case OMAP_DSS_DSI_FMT_RGB666:
		return 24;
	case OMAP_DSS_DSI_FMT_RGB666_PACKED:
		return 18;
	case OMAP_DSS_DSI_FMT_RGB565:
		return 16;
	default:
		BUG();
	}
}

#ifdef DEBUG
static void dsi_perf_mark_setup(struct platform_device *dsidev)
{
	struct dsi_data *dsi = dsi_get_dsidrv_data(dsidev);
	dsi->perf_setup_time = ktime_get();
}

static void dsi_perf_mark_start(struct platform_device *dsidev)
{
	struct dsi_data *dsi = dsi_get_dsidrv_data(dsidev);
	dsi->perf_start_time = ktime_get();
}

static void dsi_perf_show(struct platform_device *dsidev, const char *name)
{
	struct dsi_data *dsi = dsi_get_dsidrv_data(dsidev);
	ktime_t t, setup_time, trans_time;
	u32 total_bytes;
	u32 setup_us, trans_us, total_us;

	if (!dsi_perf)
		return;

	t = ktime_get();

	setup_time = ktime_sub(dsi->perf_start_time, dsi->perf_setup_time);
	setup_us = (u32)ktime_to_us(setup_time);
	if (setup_us == 0)
		setup_us = 1;

	trans_time = ktime_sub(t, dsi->perf_start_time);
	trans_us = (u32)ktime_to_us(trans_time);
	if (trans_us == 0)
		trans_us = 1;

	total_us = setup_us + trans_us;

	total_bytes = dsi->update_bytes;

	printk(KERN_INFO "DSI(%s): %u us + %u us = %u us (%uHz), "
			"%u bytes, %u kbytes/sec\n",
			name,
			setup_us,
			trans_us,
			total_us,
			1000*1000 / total_us,
			total_bytes,
			total_bytes * 1000 / total_us);
}
#else
static inline void dsi_perf_mark_setup(struct platform_device *dsidev)
{
}

static inline void dsi_perf_mark_start(struct platform_device *dsidev)
{
}

static inline void dsi_perf_show(struct platform_device *dsidev,
		const char *name)
{
}
#endif

static void print_irq_status(u32 status)
{
	if (status == 0)
		return;

#ifndef VERBOSE_IRQ
	if ((status & ~DSI_IRQ_CHANNEL_MASK) == 0)
		return;
#endif
	printk(KERN_DEBUG "DSI IRQ: 0x%x: ", status);

#define PIS(x) \
	if (status & DSI_IRQ_##x) \
		printk(#x " ");
#ifdef VERBOSE_IRQ
	PIS(VC0);
	PIS(VC1);
	PIS(VC2);
	PIS(VC3);
#endif
	PIS(WAKEUP);
	PIS(RESYNC);
	PIS(PLL_LOCK);
	PIS(PLL_UNLOCK);
	PIS(PLL_RECALL);
	PIS(COMPLEXIO_ERR);
	PIS(HS_TX_TIMEOUT);
	PIS(LP_RX_TIMEOUT);
	PIS(TE_TRIGGER);
	PIS(ACK_TRIGGER);
	PIS(SYNC_LOST);
	PIS(LDO_POWER_GOOD);
	PIS(TA_TIMEOUT);
#undef PIS

	printk("\n");
}

static void print_irq_status_vc(int channel, u32 status)
{
	if (status == 0)
		return;

#ifndef VERBOSE_IRQ
	if ((status & ~DSI_VC_IRQ_PACKET_SENT) == 0)
		return;
#endif
	printk(KERN_DEBUG "DSI VC(%d) IRQ 0x%x: ", channel, status);

#define PIS(x) \
	if (status & DSI_VC_IRQ_##x) \
		printk(#x " ");
	PIS(CS);
	PIS(ECC_CORR);
#ifdef VERBOSE_IRQ
	PIS(PACKET_SENT);
#endif
	PIS(FIFO_TX_OVF);
	PIS(FIFO_RX_OVF);
	PIS(BTA);
	PIS(ECC_NO_CORR);
	PIS(FIFO_TX_UDF);
	PIS(PP_BUSY_CHANGE);
#undef PIS
	printk("\n");
}

static void print_irq_status_cio(u32 status)
{
	if (status == 0)
		return;

	printk(KERN_DEBUG "DSI CIO IRQ 0x%x: ", status);

#define PIS(x) \
	if (status & DSI_CIO_IRQ_##x) \
		printk(#x " ");
	PIS(ERRSYNCESC1);
	PIS(ERRSYNCESC2);
	PIS(ERRSYNCESC3);
	PIS(ERRESC1);
	PIS(ERRESC2);
	PIS(ERRESC3);
	PIS(ERRCONTROL1);
	PIS(ERRCONTROL2);
	PIS(ERRCONTROL3);
	PIS(STATEULPS1);
	PIS(STATEULPS2);
	PIS(STATEULPS3);
	PIS(ERRCONTENTIONLP0_1);
	PIS(ERRCONTENTIONLP1_1);
	PIS(ERRCONTENTIONLP0_2);
	PIS(ERRCONTENTIONLP1_2);
	PIS(ERRCONTENTIONLP0_3);
	PIS(ERRCONTENTIONLP1_3);
	PIS(ULPSACTIVENOT_ALL0);
	PIS(ULPSACTIVENOT_ALL1);
#undef PIS

	printk("\n");
}

#ifdef CONFIG_OMAP2_DSS_COLLECT_IRQ_STATS
static void dsi_collect_irq_stats(struct platform_device *dsidev, u32 irqstatus,
		u32 *vcstatus, u32 ciostatus)
{
	struct dsi_data *dsi = dsi_get_dsidrv_data(dsidev);
	int i;

	spin_lock(&dsi->irq_stats_lock);

	dsi->irq_stats.irq_count++;
	dss_collect_irq_stats(irqstatus, dsi->irq_stats.dsi_irqs);

	for (i = 0; i < 4; ++i)
		dss_collect_irq_stats(vcstatus[i], dsi->irq_stats.vc_irqs[i]);

	dss_collect_irq_stats(ciostatus, dsi->irq_stats.cio_irqs);

	spin_unlock(&dsi->irq_stats_lock);
}
#else
#define dsi_collect_irq_stats(dsidev, irqstatus, vcstatus, ciostatus)
#endif

static int debug_irq;

static void dsi_handle_irq_errors(struct platform_device *dsidev, u32 irqstatus,
		u32 *vcstatus, u32 ciostatus)
{
	struct dsi_data *dsi = dsi_get_dsidrv_data(dsidev);
	int i;

	if (irqstatus & DSI_IRQ_ERROR_MASK) {
		DSSERR("DSI error, irqstatus %x\n", irqstatus);
		print_irq_status(irqstatus);
		spin_lock(&dsi->errors_lock);
		dsi->errors |= irqstatus & DSI_IRQ_ERROR_MASK;
		spin_unlock(&dsi->errors_lock);
	} else if (debug_irq) {
		print_irq_status(irqstatus);
	}

	for (i = 0; i < 4; ++i) {
		if (vcstatus[i] & DSI_VC_IRQ_ERROR_MASK) {
			DSSERR("DSI VC(%d) error, vc irqstatus %x\n",
				       i, vcstatus[i]);
			print_irq_status_vc(i, vcstatus[i]);
		} else if (debug_irq) {
			print_irq_status_vc(i, vcstatus[i]);
		}
	}

	if (ciostatus & DSI_CIO_IRQ_ERROR_MASK) {
		DSSERR("DSI CIO error, cio irqstatus %x\n", ciostatus);
		print_irq_status_cio(ciostatus);
	} else if (debug_irq) {
		print_irq_status_cio(ciostatus);
	}
}

static void dsi_call_isrs(struct dsi_isr_data *isr_array,
		unsigned isr_array_size, u32 irqstatus)
{
	struct dsi_isr_data *isr_data;
	int i;

	for (i = 0; i < isr_array_size; i++) {
		isr_data = &isr_array[i];
		if (isr_data->isr && isr_data->mask & irqstatus)
			isr_data->isr(isr_data->arg, irqstatus);
	}
}

static void dsi_handle_isrs(struct dsi_isr_tables *isr_tables,
		u32 irqstatus, u32 *vcstatus, u32 ciostatus)
{
	int i;

	dsi_call_isrs(isr_tables->isr_table,
			ARRAY_SIZE(isr_tables->isr_table),
			irqstatus);

	for (i = 0; i < 4; ++i) {
		if (vcstatus[i] == 0)
			continue;
		dsi_call_isrs(isr_tables->isr_table_vc[i],
				ARRAY_SIZE(isr_tables->isr_table_vc[i]),
				vcstatus[i]);
	}

	if (ciostatus != 0)
		dsi_call_isrs(isr_tables->isr_table_cio,
				ARRAY_SIZE(isr_tables->isr_table_cio),
				ciostatus);
}

static irqreturn_t omap_dsi_irq_handler(int irq, void *arg)
{
	struct platform_device *dsidev;
	struct dsi_data *dsi;
	u32 irqstatus, vcstatus[4], ciostatus;
	int i;

	dsidev = (struct platform_device *) arg;
	dsi = dsi_get_dsidrv_data(dsidev);

	spin_lock(&dsi->irq_lock);

	irqstatus = dsi_read_reg(dsidev, DSI_IRQSTATUS);

	/* IRQ is not for us */
	if (!irqstatus) {
		spin_unlock(&dsi->irq_lock);
		return IRQ_NONE;
	}

	dsi_write_reg(dsidev, DSI_IRQSTATUS, irqstatus & ~DSI_IRQ_CHANNEL_MASK);
	/* flush posted write */
	dsi_read_reg(dsidev, DSI_IRQSTATUS);

	for (i = 0; i < 4; ++i) {
		if ((irqstatus & (1 << i)) == 0) {
			vcstatus[i] = 0;
			continue;
		}

		vcstatus[i] = dsi_read_reg(dsidev, DSI_VC_IRQSTATUS(i));

		dsi_write_reg(dsidev, DSI_VC_IRQSTATUS(i), vcstatus[i]);
		/* flush posted write */
		dsi_read_reg(dsidev, DSI_VC_IRQSTATUS(i));
	}

	if (irqstatus & DSI_IRQ_COMPLEXIO_ERR) {
		ciostatus = dsi_read_reg(dsidev, DSI_COMPLEXIO_IRQ_STATUS);

		dsi_write_reg(dsidev, DSI_COMPLEXIO_IRQ_STATUS, ciostatus);
		/* flush posted write */
		dsi_read_reg(dsidev, DSI_COMPLEXIO_IRQ_STATUS);
	} else {
		ciostatus = 0;
	}

#ifdef DSI_CATCH_MISSING_TE
	if (irqstatus & DSI_IRQ_TE_TRIGGER)
		del_timer(&dsi->te_timer);
#endif

	/* make a copy and unlock, so that isrs can unregister
	 * themselves */
	memcpy(&dsi->isr_tables_copy, &dsi->isr_tables,
		sizeof(dsi->isr_tables));

	spin_unlock(&dsi->irq_lock);

	dsi_handle_isrs(&dsi->isr_tables_copy, irqstatus, vcstatus, ciostatus);

	dsi_handle_irq_errors(dsidev, irqstatus, vcstatus, ciostatus);

	dsi_collect_irq_stats(dsidev, irqstatus, vcstatus, ciostatus);

	return IRQ_HANDLED;
}

/* dsi->irq_lock has to be locked by the caller */
static void _omap_dsi_configure_irqs(struct platform_device *dsidev,
		struct dsi_isr_data *isr_array,
		unsigned isr_array_size, u32 default_mask,
		const struct dsi_reg enable_reg,
		const struct dsi_reg status_reg)
{
	struct dsi_isr_data *isr_data;
	u32 mask;
	u32 old_mask;
	int i;

	mask = default_mask;

	for (i = 0; i < isr_array_size; i++) {
		isr_data = &isr_array[i];

		if (isr_data->isr == NULL)
			continue;

		mask |= isr_data->mask;
	}

	old_mask = dsi_read_reg(dsidev, enable_reg);
	/* clear the irqstatus for newly enabled irqs */
	dsi_write_reg(dsidev, status_reg, (mask ^ old_mask) & mask);
	dsi_write_reg(dsidev, enable_reg, mask);

	/* flush posted writes */
	dsi_read_reg(dsidev, enable_reg);
	dsi_read_reg(dsidev, status_reg);
}

/* dsi->irq_lock has to be locked by the caller */
static void _omap_dsi_set_irqs(struct platform_device *dsidev)
{
	struct dsi_data *dsi = dsi_get_dsidrv_data(dsidev);
	u32 mask = DSI_IRQ_ERROR_MASK;
#ifdef DSI_CATCH_MISSING_TE
	mask |= DSI_IRQ_TE_TRIGGER;
#endif
	_omap_dsi_configure_irqs(dsidev, dsi->isr_tables.isr_table,
			ARRAY_SIZE(dsi->isr_tables.isr_table), mask,
			DSI_IRQENABLE, DSI_IRQSTATUS);
}

/* dsi->irq_lock has to be locked by the caller */
static void _omap_dsi_set_irqs_vc(struct platform_device *dsidev, int vc)
{
	struct dsi_data *dsi = dsi_get_dsidrv_data(dsidev);

	_omap_dsi_configure_irqs(dsidev, dsi->isr_tables.isr_table_vc[vc],
			ARRAY_SIZE(dsi->isr_tables.isr_table_vc[vc]),
			DSI_VC_IRQ_ERROR_MASK,
			DSI_VC_IRQENABLE(vc), DSI_VC_IRQSTATUS(vc));
}

/* dsi->irq_lock has to be locked by the caller */
static void _omap_dsi_set_irqs_cio(struct platform_device *dsidev)
{
	struct dsi_data *dsi = dsi_get_dsidrv_data(dsidev);

	_omap_dsi_configure_irqs(dsidev, dsi->isr_tables.isr_table_cio,
			ARRAY_SIZE(dsi->isr_tables.isr_table_cio),
			DSI_CIO_IRQ_ERROR_MASK,
			DSI_COMPLEXIO_IRQ_ENABLE, DSI_COMPLEXIO_IRQ_STATUS);
}

static void _dsi_initialize_irq(struct platform_device *dsidev)
{
	struct dsi_data *dsi = dsi_get_dsidrv_data(dsidev);
	unsigned long flags;
	int vc;

	spin_lock_irqsave(&dsi->irq_lock, flags);

	memset(&dsi->isr_tables, 0, sizeof(dsi->isr_tables));

	_omap_dsi_set_irqs(dsidev);
	for (vc = 0; vc < 4; ++vc)
		_omap_dsi_set_irqs_vc(dsidev, vc);
	_omap_dsi_set_irqs_cio(dsidev);

	spin_unlock_irqrestore(&dsi->irq_lock, flags);
}

static int _dsi_register_isr(omap_dsi_isr_t isr, void *arg, u32 mask,
		struct dsi_isr_data *isr_array, unsigned isr_array_size)
{
	struct dsi_isr_data *isr_data;
	int free_idx;
	int i;

	BUG_ON(isr == NULL);

	/* check for duplicate entry and find a free slot */
	free_idx = -1;
	for (i = 0; i < isr_array_size; i++) {
		isr_data = &isr_array[i];

		if (isr_data->isr == isr && isr_data->arg == arg &&
				isr_data->mask == mask) {
			return -EINVAL;
		}

		if (isr_data->isr == NULL && free_idx == -1)
			free_idx = i;
	}

	if (free_idx == -1)
		return -EBUSY;

	isr_data = &isr_array[free_idx];
	isr_data->isr = isr;
	isr_data->arg = arg;
	isr_data->mask = mask;

	return 0;
}

static int _dsi_unregister_isr(omap_dsi_isr_t isr, void *arg, u32 mask,
		struct dsi_isr_data *isr_array, unsigned isr_array_size)
{
	struct dsi_isr_data *isr_data;
	int i;

	for (i = 0; i < isr_array_size; i++) {
		isr_data = &isr_array[i];
		if (isr_data->isr != isr || isr_data->arg != arg ||
				isr_data->mask != mask)
			continue;

		isr_data->isr = NULL;
		isr_data->arg = NULL;
		isr_data->mask = 0;

		return 0;
	}

	return -EINVAL;
}

static int dsi_register_isr(struct platform_device *dsidev, omap_dsi_isr_t isr,
		void *arg, u32 mask)
{
	struct dsi_data *dsi = dsi_get_dsidrv_data(dsidev);
	unsigned long flags;
	int r;

	spin_lock_irqsave(&dsi->irq_lock, flags);

	r = _dsi_register_isr(isr, arg, mask, dsi->isr_tables.isr_table,
			ARRAY_SIZE(dsi->isr_tables.isr_table));

	if (r == 0)
		_omap_dsi_set_irqs(dsidev);

	spin_unlock_irqrestore(&dsi->irq_lock, flags);

	return r;
}

static int dsi_unregister_isr(struct platform_device *dsidev,
		omap_dsi_isr_t isr, void *arg, u32 mask)
{
	struct dsi_data *dsi = dsi_get_dsidrv_data(dsidev);
	unsigned long flags;
	int r;

	spin_lock_irqsave(&dsi->irq_lock, flags);

	r = _dsi_unregister_isr(isr, arg, mask, dsi->isr_tables.isr_table,
			ARRAY_SIZE(dsi->isr_tables.isr_table));

	if (r == 0)
		_omap_dsi_set_irqs(dsidev);

	spin_unlock_irqrestore(&dsi->irq_lock, flags);

	return r;
}

static int dsi_register_isr_vc(struct platform_device *dsidev, int channel,
		omap_dsi_isr_t isr, void *arg, u32 mask)
{
	struct dsi_data *dsi = dsi_get_dsidrv_data(dsidev);
	unsigned long flags;
	int r;

	spin_lock_irqsave(&dsi->irq_lock, flags);

	r = _dsi_register_isr(isr, arg, mask,
			dsi->isr_tables.isr_table_vc[channel],
			ARRAY_SIZE(dsi->isr_tables.isr_table_vc[channel]));

	if (r == 0)
		_omap_dsi_set_irqs_vc(dsidev, channel);

	spin_unlock_irqrestore(&dsi->irq_lock, flags);

	return r;
}

static int dsi_unregister_isr_vc(struct platform_device *dsidev, int channel,
		omap_dsi_isr_t isr, void *arg, u32 mask)
{
	struct dsi_data *dsi = dsi_get_dsidrv_data(dsidev);
	unsigned long flags;
	int r;

	spin_lock_irqsave(&dsi->irq_lock, flags);

	r = _dsi_unregister_isr(isr, arg, mask,
			dsi->isr_tables.isr_table_vc[channel],
			ARRAY_SIZE(dsi->isr_tables.isr_table_vc[channel]));

	if (r == 0)
		_omap_dsi_set_irqs_vc(dsidev, channel);

	spin_unlock_irqrestore(&dsi->irq_lock, flags);

	return r;
}

static int dsi_register_isr_cio(struct platform_device *dsidev,
		omap_dsi_isr_t isr, void *arg, u32 mask)
{
	struct dsi_data *dsi = dsi_get_dsidrv_data(dsidev);
	unsigned long flags;
	int r;

	spin_lock_irqsave(&dsi->irq_lock, flags);

	r = _dsi_register_isr(isr, arg, mask, dsi->isr_tables.isr_table_cio,
			ARRAY_SIZE(dsi->isr_tables.isr_table_cio));

	if (r == 0)
		_omap_dsi_set_irqs_cio(dsidev);

	spin_unlock_irqrestore(&dsi->irq_lock, flags);

	return r;
}

static int dsi_unregister_isr_cio(struct platform_device *dsidev,
		omap_dsi_isr_t isr, void *arg, u32 mask)
{
	struct dsi_data *dsi = dsi_get_dsidrv_data(dsidev);
	unsigned long flags;
	int r;

	spin_lock_irqsave(&dsi->irq_lock, flags);

	r = _dsi_unregister_isr(isr, arg, mask, dsi->isr_tables.isr_table_cio,
			ARRAY_SIZE(dsi->isr_tables.isr_table_cio));

	if (r == 0)
		_omap_dsi_set_irqs_cio(dsidev);

	spin_unlock_irqrestore(&dsi->irq_lock, flags);

	return r;
}

static u32 dsi_get_errors(struct platform_device *dsidev)
{
	struct dsi_data *dsi = dsi_get_dsidrv_data(dsidev);
	unsigned long flags;
	u32 e;
	spin_lock_irqsave(&dsi->errors_lock, flags);
	e = dsi->errors;
	dsi->errors = 0;
	spin_unlock_irqrestore(&dsi->errors_lock, flags);
	return e;
}

int dsi_runtime_get(struct platform_device *dsidev)
{
	int r;
	struct dsi_data *dsi = dsi_get_dsidrv_data(dsidev);

	DSSDBG("dsi_runtime_get\n");

	r = pm_runtime_get_sync(&dsi->pdev->dev);
	WARN_ON(r < 0);
	return r < 0 ? r : 0;
}

void dsi_runtime_put(struct platform_device *dsidev)
{
	struct dsi_data *dsi = dsi_get_dsidrv_data(dsidev);
	int r;

	DSSDBG("dsi_runtime_put\n");

	r = pm_runtime_put_sync(&dsi->pdev->dev);
	WARN_ON(r < 0);
}

/* source clock for DSI PLL. this could also be PCLKFREE */
static inline void dsi_enable_pll_clock(struct platform_device *dsidev,
		bool enable)
{
	struct dsi_data *dsi = dsi_get_dsidrv_data(dsidev);

	if (enable)
		clk_enable(dsi->sys_clk);
	else
		clk_disable(dsi->sys_clk);

	if (enable && dsi->pll_locked) {
		if (wait_for_bit_change(dsidev, DSI_PLL_STATUS, 1, 1) != 1)
			DSSERR("cannot lock PLL when enabling clocks\n");
	}
}

#ifdef DEBUG
static void _dsi_print_reset_status(struct platform_device *dsidev)
{
	u32 l;
	int b0, b1, b2;

	if (!dss_debug)
		return;

	/* A dummy read using the SCP interface to any DSIPHY register is
	 * required after DSIPHY reset to complete the reset of the DSI complex
	 * I/O. */
	l = dsi_read_reg(dsidev, DSI_DSIPHY_CFG5);

	printk(KERN_DEBUG "DSI resets: ");

	l = dsi_read_reg(dsidev, DSI_PLL_STATUS);
	printk("PLL (%d) ", FLD_GET(l, 0, 0));

	l = dsi_read_reg(dsidev, DSI_COMPLEXIO_CFG1);
	printk("CIO (%d) ", FLD_GET(l, 29, 29));

	if (dss_has_feature(FEAT_DSI_REVERSE_TXCLKESC)) {
		b0 = 28;
		b1 = 27;
		b2 = 26;
	} else {
		b0 = 24;
		b1 = 25;
		b2 = 26;
	}

	l = dsi_read_reg(dsidev, DSI_DSIPHY_CFG5);
	printk("PHY (%x%x%x, %d, %d, %d)\n",
			FLD_GET(l, b0, b0),
			FLD_GET(l, b1, b1),
			FLD_GET(l, b2, b2),
			FLD_GET(l, 29, 29),
			FLD_GET(l, 30, 30),
			FLD_GET(l, 31, 31));
}
#else
#define _dsi_print_reset_status(x)
#endif

static inline int dsi_if_enable(struct platform_device *dsidev, bool enable)
{
	DSSDBG("dsi_if_enable(%d)\n", enable);

	enable = enable ? 1 : 0;
	REG_FLD_MOD(dsidev, DSI_CTRL, enable, 0, 0); /* IF_EN */

	if (wait_for_bit_change(dsidev, DSI_CTRL, 0, enable) != enable) {
			DSSERR("Failed to set dsi_if_enable to %d\n", enable);
			return -EIO;
	}

	return 0;
}

unsigned long dsi_get_pll_hsdiv_dispc_rate(struct platform_device *dsidev)
{
	struct dsi_data *dsi = dsi_get_dsidrv_data(dsidev);

	return dsi->current_cinfo.dsi_pll_hsdiv_dispc_clk;
}

static unsigned long dsi_get_pll_hsdiv_dsi_rate(struct platform_device *dsidev)
{
	struct dsi_data *dsi = dsi_get_dsidrv_data(dsidev);

	return dsi->current_cinfo.dsi_pll_hsdiv_dsi_clk;
}

static unsigned long dsi_get_txbyteclkhs(struct platform_device *dsidev)
{
	struct dsi_data *dsi = dsi_get_dsidrv_data(dsidev);

	return dsi->current_cinfo.clkinxddr / (dsi->ddr_div * 4);
}

static unsigned long dsi_fclk_rate(struct platform_device *dsidev)
{
	unsigned long r;
	int dsi_module = dsi_get_dsidev_id(dsidev);
	struct dsi_data *dsi = dsi_get_dsidrv_data(dsidev);

	if (dss_get_dsi_clk_source(dsi_module) == OMAP_DSS_CLK_SRC_FCK) {
		/* DSI FCLK source is DSS_CLK_FCK */
		r = clk_get_rate(dsi->dss_clk);
	} else {
		/* DSI FCLK source is dsi_pll_hsdiv_dsi_clk */
		r = dsi_get_pll_hsdiv_dsi_rate(dsidev);
	}

	return r;
}

static int dsi_set_lp_clk_divisor(struct omap_dss_device *dssdev)
{
	struct platform_device *dsidev = dsi_get_dsidev_from_dssdev(dssdev);
	struct dsi_data *dsi = dsi_get_dsidrv_data(dsidev);
	unsigned long dsi_fclk;
	unsigned lp_clk_div;
	unsigned long lp_clk;

	lp_clk_div = dssdev->clocks.dsi.lp_clk_div;

	if (lp_clk_div == 0 || lp_clk_div > dsi->lpdiv_max)
		return -EINVAL;

	dsi_fclk = dsi_fclk_rate(dsidev);

	lp_clk = dsi_fclk / 2 / lp_clk_div;

	DSSDBG("LP_CLK_DIV %u, LP_CLK %lu\n", lp_clk_div, lp_clk);
	dsi->current_cinfo.lp_clk = lp_clk;
	dsi->current_cinfo.lp_clk_div = lp_clk_div;

	/* LP_CLK_DIVISOR */
	REG_FLD_MOD(dsidev, DSI_CLK_CTRL, lp_clk_div, 12, 0);

	/* LP_RX_SYNCHRO_ENABLE */
	REG_FLD_MOD(dsidev, DSI_CLK_CTRL, dsi_fclk > 30000000 ? 1 : 0, 21, 21);

	return 0;
}

static void dsi_enable_scp_clk(struct platform_device *dsidev)
{
	struct dsi_data *dsi = dsi_get_dsidrv_data(dsidev);

	if (dsi->scp_clk_refcount++ == 0)
		REG_FLD_MOD(dsidev, DSI_CLK_CTRL, 1, 14, 14); /* CIO_CLK_ICG */
}

static void dsi_disable_scp_clk(struct platform_device *dsidev)
{
	struct dsi_data *dsi = dsi_get_dsidrv_data(dsidev);

	WARN_ON(dsi->scp_clk_refcount == 0);
	if (--dsi->scp_clk_refcount == 0)
		REG_FLD_MOD(dsidev, DSI_CLK_CTRL, 0, 14, 14); /* CIO_CLK_ICG */
}

enum dsi_pll_power_state {
	DSI_PLL_POWER_OFF	= 0x0,
	DSI_PLL_POWER_ON_HSCLK	= 0x1,
	DSI_PLL_POWER_ON_ALL	= 0x2,
	DSI_PLL_POWER_ON_DIV	= 0x3,
};

static int dsi_pll_power(struct platform_device *dsidev,
		enum dsi_pll_power_state state)
{
	int t = 0;

	/* DSI-PLL power command 0x3 is not working */
	if (dss_has_feature(FEAT_DSI_PLL_PWR_BUG) &&
			state == DSI_PLL_POWER_ON_DIV)
		state = DSI_PLL_POWER_ON_ALL;

	/* PLL_PWR_CMD */
	REG_FLD_MOD(dsidev, DSI_CLK_CTRL, state, 31, 30);

	/* PLL_PWR_STATUS */
	while (FLD_GET(dsi_read_reg(dsidev, DSI_CLK_CTRL), 29, 28) != state) {
		if (++t > 1000) {
			DSSERR("Failed to set DSI PLL power mode to %d\n",
					state);
			return -ENODEV;
		}
		udelay(1);
	}

	return 0;
}

/* calculate clock rates using dividers in cinfo */
static int dsi_calc_clock_rates(struct omap_dss_device *dssdev,
		struct dsi_clock_info *cinfo)
{
	struct platform_device *dsidev = dsi_get_dsidev_from_dssdev(dssdev);
	struct dsi_data *dsi = dsi_get_dsidrv_data(dsidev);

	if (cinfo->regn == 0 || cinfo->regn > dsi->regn_max)
		return -EINVAL;

	if (cinfo->regm == 0 || cinfo->regm > dsi->regm_max)
		return -EINVAL;

	if (cinfo->regm_dispc > dsi->regm_dispc_max)
		return -EINVAL;

	if (cinfo->regm_dsi > dsi->regm_dsi_max)
		return -EINVAL;

	if (cinfo->use_sys_clk) {
		cinfo->clkin = clk_get_rate(dsi->sys_clk);
		/* XXX it is unclear if highfreq should be used
		 * with DSS_SYS_CLK source also */
		cinfo->highfreq = 0;
	} else {
		cinfo->clkin = dispc_mgr_pclk_rate(dssdev->manager->id);

		if (cinfo->clkin < 32000000)
			cinfo->highfreq = 0;
		else
			cinfo->highfreq = 1;
	}

	cinfo->fint = cinfo->clkin / (cinfo->regn * (cinfo->highfreq ? 2 : 1));

	if (cinfo->fint > dsi->fint_max || cinfo->fint < dsi->fint_min)
		return -EINVAL;

	cinfo->clkinxddr = 2 * cinfo->regm * cinfo->fint;

	if (cinfo->clkinxddr > 1800 * 1000 * 1000)
		return -EINVAL;

	if (cinfo->regm_dispc > 0)
		cinfo->dsi_pll_hsdiv_dispc_clk =
			cinfo->clkinxddr / cinfo->regm_dispc;
	else
		cinfo->dsi_pll_hsdiv_dispc_clk = 0;

	if (cinfo->regm_dsi > 0)
		cinfo->dsi_pll_hsdiv_dsi_clk =
			cinfo->clkinxddr / cinfo->regm_dsi;
	else
		cinfo->dsi_pll_hsdiv_dsi_clk = 0;

	return 0;
}

int dsi_pll_calc_clock_div_pck(struct platform_device *dsidev, bool is_tft,
		unsigned long req_pck, struct dsi_clock_info *dsi_cinfo,
		struct dispc_clock_info *dispc_cinfo)
{
	struct dsi_data *dsi = dsi_get_dsidrv_data(dsidev);
	struct dsi_clock_info cur, best;
	struct dispc_clock_info best_dispc;
	int min_fck_per_pck;
	int match = 0;
	unsigned long dss_sys_clk, max_dss_fck;

	dss_sys_clk = clk_get_rate(dsi->sys_clk);

	max_dss_fck = dss_feat_get_param_max(FEAT_PARAM_DSS_FCK);

	if (req_pck == dsi->cache_req_pck &&
			dsi->cache_cinfo.clkin == dss_sys_clk) {
		DSSDBG("DSI clock info found from cache\n");
		*dsi_cinfo = dsi->cache_cinfo;
		dispc_find_clk_divs(is_tft, req_pck,
			dsi_cinfo->dsi_pll_hsdiv_dispc_clk, dispc_cinfo);
		return 0;
	}

	min_fck_per_pck = CONFIG_OMAP2_DSS_MIN_FCK_PER_PCK;

	if (min_fck_per_pck &&
		req_pck * min_fck_per_pck > max_dss_fck) {
		DSSERR("Requested pixel clock not possible with the current "
				"OMAP2_DSS_MIN_FCK_PER_PCK setting. Turning "
				"the constraint off.\n");
		min_fck_per_pck = 0;
	}

	DSSDBG("dsi_pll_calc\n");

retry:
	memset(&best, 0, sizeof(best));
	memset(&best_dispc, 0, sizeof(best_dispc));

	memset(&cur, 0, sizeof(cur));
	cur.clkin = dss_sys_clk;
	cur.use_sys_clk = 1;
	cur.highfreq = 0;

	/* no highfreq: 0.75MHz < Fint = clkin / regn < 2.1MHz */
	/* highfreq: 0.75MHz < Fint = clkin / (2*regn) < 2.1MHz */
	/* To reduce PLL lock time, keep Fint high (around 2 MHz) */
	for (cur.regn = 1; cur.regn < dsi->regn_max; ++cur.regn) {
		if (cur.highfreq == 0)
			cur.fint = cur.clkin / cur.regn;
		else
			cur.fint = cur.clkin / (2 * cur.regn);

		if (cur.fint > dsi->fint_max || cur.fint < dsi->fint_min)
			continue;

		/* DSIPHY(MHz) = (2 * regm / regn) * (clkin / (highfreq + 1)) */
		for (cur.regm = 1; cur.regm < dsi->regm_max; ++cur.regm) {
			unsigned long a, b;

			a = 2 * cur.regm * (cur.clkin/1000);
			b = cur.regn * (cur.highfreq + 1);
			cur.clkinxddr = a / b * 1000;

			if (cur.clkinxddr > 1800 * 1000 * 1000)
				break;

			/* dsi_pll_hsdiv_dispc_clk(MHz) =
			 * DSIPHY(MHz) / regm_dispc  < 173MHz/186Mhz */
			for (cur.regm_dispc = 1; cur.regm_dispc <
					dsi->regm_dispc_max; ++cur.regm_dispc) {
				struct dispc_clock_info cur_dispc;
				cur.dsi_pll_hsdiv_dispc_clk =
					cur.clkinxddr / cur.regm_dispc;

				/* this will narrow down the search a bit,
				 * but still give pixclocks below what was
				 * requested */
				if (cur.dsi_pll_hsdiv_dispc_clk  < req_pck)
					break;

				if (cur.dsi_pll_hsdiv_dispc_clk > max_dss_fck)
					continue;

				if (min_fck_per_pck &&
					cur.dsi_pll_hsdiv_dispc_clk <
						req_pck * min_fck_per_pck)
					continue;

				match = 1;

				dispc_find_clk_divs(is_tft, req_pck,
						cur.dsi_pll_hsdiv_dispc_clk,
						&cur_dispc);

				if (abs(cur_dispc.pck - req_pck) <
						abs(best_dispc.pck - req_pck)) {
					best = cur;
					best_dispc = cur_dispc;

					if (cur_dispc.pck == req_pck)
						goto found;
				}
			}
		}
	}
found:
	if (!match) {
		if (min_fck_per_pck) {
			DSSERR("Could not find suitable clock settings.\n"
					"Turning FCK/PCK constraint off and"
					"trying again.\n");
			min_fck_per_pck = 0;
			goto retry;
		}

		DSSERR("Could not find suitable clock settings.\n");

		return -EINVAL;
	}

	/* dsi_pll_hsdiv_dsi_clk (regm_dsi) is not used */
	best.regm_dsi = 0;
	best.dsi_pll_hsdiv_dsi_clk = 0;

	if (dsi_cinfo)
		*dsi_cinfo = best;
	if (dispc_cinfo)
		*dispc_cinfo = best_dispc;

	dsi->cache_req_pck = req_pck;
	dsi->cache_clk_freq = 0;
	dsi->cache_cinfo = best;

	return 0;
}

int dsi_pll_set_clock_div(struct platform_device *dsidev,
		struct dsi_clock_info *cinfo)
{
	struct dsi_data *dsi = dsi_get_dsidrv_data(dsidev);
	int r = 0;
	u32 l;
	int f = 0;
	u8 regn_start, regn_end, regm_start, regm_end;
	u8 regm_dispc_start, regm_dispc_end, regm_dsi_start, regm_dsi_end;

	DSSDBGF();

	dsi->current_cinfo.use_sys_clk = cinfo->use_sys_clk;
	dsi->current_cinfo.highfreq = cinfo->highfreq;

	dsi->current_cinfo.fint = cinfo->fint;
	dsi->current_cinfo.clkinxddr = cinfo->clkinxddr;
	dsi->current_cinfo.dsi_pll_hsdiv_dispc_clk =
			cinfo->dsi_pll_hsdiv_dispc_clk;
	dsi->current_cinfo.dsi_pll_hsdiv_dsi_clk =
			cinfo->dsi_pll_hsdiv_dsi_clk;

	dsi->current_cinfo.regn = cinfo->regn;
	dsi->current_cinfo.regm = cinfo->regm;
	dsi->current_cinfo.regm_dispc = cinfo->regm_dispc;
	dsi->current_cinfo.regm_dsi = cinfo->regm_dsi;

	DSSDBG("DSI Fint %ld\n", cinfo->fint);

	DSSDBG("clkin (%s) rate %ld, highfreq %d\n",
			cinfo->use_sys_clk ? "dss_sys_clk" : "pclkfree",
			cinfo->clkin,
			cinfo->highfreq);

	/* DSIPHY == CLKINXDDR */
	DSSDBG("CLKIN%dDDR = 2 * %d / %d * %lu / %d = %lu\n",
			dsi->ddr_div,
			cinfo->regm,
			cinfo->regn,
			cinfo->clkin,
			cinfo->highfreq + 1,
			cinfo->clkinxddr);

	DSSDBG("Data rate on 1 DSI lane %ld Mbps\n",
			(cinfo->clkinxddr / 1000 / 1000 / dsi->ddr_div) * 2);

	DSSDBG("Clock lane freq %ld Hz\n", cinfo->clkinxddr / dsi->ddr_div);

	DSSDBG("regm_dispc = %d, %s (%s) = %lu\n", cinfo->regm_dispc,
		dss_get_generic_clk_source_name(OMAP_DSS_CLK_SRC_DSI_PLL_HSDIV_DISPC),
		dss_feat_get_clk_source_name(OMAP_DSS_CLK_SRC_DSI_PLL_HSDIV_DISPC),
		cinfo->dsi_pll_hsdiv_dispc_clk);
	DSSDBG("regm_dsi = %d, %s (%s) = %lu\n", cinfo->regm_dsi,
		dss_get_generic_clk_source_name(OMAP_DSS_CLK_SRC_DSI_PLL_HSDIV_DSI),
		dss_feat_get_clk_source_name(OMAP_DSS_CLK_SRC_DSI_PLL_HSDIV_DSI),
		cinfo->dsi_pll_hsdiv_dsi_clk);

	dss_feat_get_reg_field(FEAT_REG_DSIPLL_REGN, &regn_start, &regn_end);
	dss_feat_get_reg_field(FEAT_REG_DSIPLL_REGM, &regm_start, &regm_end);
	dss_feat_get_reg_field(FEAT_REG_DSIPLL_REGM_DISPC, &regm_dispc_start,
			&regm_dispc_end);
	dss_feat_get_reg_field(FEAT_REG_DSIPLL_REGM_DSI, &regm_dsi_start,
			&regm_dsi_end);

	/* DSI_PLL_AUTOMODE = manual */
	REG_FLD_MOD(dsidev, DSI_PLL_CONTROL, 0, 0, 0);

	l = dsi_read_reg(dsidev, DSI_PLL_CONFIGURATION1);
	l = FLD_MOD(l, 1, 0, 0);		/* DSI_PLL_STOPMODE */
	/* DSI_PLL_REGN */
	l = FLD_MOD(l, cinfo->regn - 1, regn_start, regn_end);
	/* DSI_PLL_REGM */
	l = FLD_MOD(l, cinfo->regm, regm_start, regm_end);
	/* DSI_CLOCK_DIV */
	l = FLD_MOD(l, cinfo->regm_dispc > 0 ? cinfo->regm_dispc - 1 : 0,
			regm_dispc_start, regm_dispc_end);
	/* DSIPROTO_CLOCK_DIV */
	l = FLD_MOD(l, cinfo->regm_dsi > 0 ? cinfo->regm_dsi - 1 : 0,
			regm_dsi_start, regm_dsi_end);
	dsi_write_reg(dsidev, DSI_PLL_CONFIGURATION1, l);

	BUG_ON(cinfo->fint < dsi->fint_min || cinfo->fint > dsi->fint_max);

	if (dss_has_feature(FEAT_DSI_PLL_FREQSEL)) {
		f = cinfo->fint < 1000000 ? 0x3 :
			cinfo->fint < 1250000 ? 0x4 :
			cinfo->fint < 1500000 ? 0x5 :
			cinfo->fint < 1750000 ? 0x6 :
			0x7;
	}

	if (dss_has_feature(FEAT_DSI_PLL_SELFREQDCO))
		f = cinfo->clkinxddr < 1000000000 ? 0x2 : 0x4;

	l = dsi_read_reg(dsidev, DSI_PLL_CONFIGURATION2);

	if (dss_has_feature(FEAT_DSI_PLL_FREQSEL) ||
			dss_has_feature(FEAT_DSI_PLL_SELFREQDCO))
		l = FLD_MOD(l, f, 4, 1);	/*
						 * OMAP3: DSI_PLL_FREQSEL
						 * OMAP5: PLL_SELFREQDCO
						 */
	l = FLD_MOD(l, cinfo->use_sys_clk ? 0 : 1,
			11, 11);		/* DSI_PLL_CLKSEL */
	l = FLD_MOD(l, cinfo->highfreq,
			12, 12);		/* DSI_PLL_HIGHFREQ */
	l = FLD_MOD(l, 1, 13, 13);		/* DSI_PLL_REFEN */
	l = FLD_MOD(l, 0, 14, 14);		/* DSIPHY_CLKINEN */
	l = FLD_MOD(l, 1, 20, 20);		/* DSI_HSDIVBYPASS */
	if (dss_has_feature(FEAT_DSI_PLL_REFSEL))
		l = FLD_MOD(l, 3, 22, 21);	/* REF_SYSCLK */
	dsi_write_reg(dsidev, DSI_PLL_CONFIGURATION2, l);

	REG_FLD_MOD(dsidev, DSI_PLL_GO, 1, 0, 0);	/* DSI_PLL_GO */

	if (wait_for_bit_change(dsidev, DSI_PLL_GO, 0, 0) != 0) {
		DSSERR("dsi pll go bit not going down.\n");
		r = -EIO;
		goto err;
	}

	if (wait_for_bit_change(dsidev, DSI_PLL_STATUS, 1, 1) != 1) {
		DSSERR("cannot lock PLL\n");
		r = -EIO;
		goto err;
	}

	dsi->pll_locked = 1;

	l = dsi_read_reg(dsidev, DSI_PLL_CONFIGURATION2);
	l = FLD_MOD(l, 0, 0, 0);	/* DSI_PLL_IDLE */
	l = FLD_MOD(l, 0, 5, 5);	/* DSI_PLL_PLLLPMODE */
	l = FLD_MOD(l, 0, 6, 6);	/* DSI_PLL_LOWCURRSTBY */
	l = FLD_MOD(l, 0, 7, 7);	/* DSI_PLL_TIGHTPHASELOCK */
	l = FLD_MOD(l, 0, 8, 8);	/* DSI_PLL_DRIFTGUARDEN */
	l = FLD_MOD(l, 0, 10, 9);	/* DSI_PLL_LOCKSEL */
	l = FLD_MOD(l, 1, 13, 13);	/* DSI_PLL_REFEN */
	l = FLD_MOD(l, 1, 14, 14);	/* DSIPHY_CLKINEN */
	l = FLD_MOD(l, 0, 15, 15);	/* DSI_BYPASSEN */
	l = FLD_MOD(l, 1, 16, 16);	/* DSS_CLOCK_EN */
	l = FLD_MOD(l, 0, 17, 17);	/* DSS_CLOCK_PWDN */
	l = FLD_MOD(l, 1, 18, 18);	/* DSI_PROTO_CLOCK_EN */
	l = FLD_MOD(l, 0, 19, 19);	/* DSI_PROTO_CLOCK_PWDN */
	l = FLD_MOD(l, 0, 20, 20);	/* DSI_HSDIVBYPASS */
	dsi_write_reg(dsidev, DSI_PLL_CONFIGURATION2, l);

	DSSDBG("PLL config done\n");
err:
	return r;
}

int dsi_pll_init(struct platform_device *dsidev, bool enable_hsclk,
		bool enable_hsdiv)
{
	struct dsi_data *dsi = dsi_get_dsidrv_data(dsidev);
	int r = 0;
	enum dsi_pll_power_state pwstate;

	DSSDBG("PLL init\n");

	if (dsi->vdds_dsi_reg == NULL) {
		struct regulator *vdds_dsi;

		vdds_dsi = regulator_get(&dsi->pdev->dev, "vdds_dsi");

		if (IS_ERR(vdds_dsi)) {
			DSSERR("can't get VDDS_DSI regulator\n");
			return PTR_ERR(vdds_dsi);
		}

		dsi->vdds_dsi_reg = vdds_dsi;
	}

	dsi_enable_pll_clock(dsidev, 1);
	/*
	 * Note: SCP CLK is not required on OMAP3, but it is required on OMAP4.
	 */
	dsi_enable_scp_clk(dsidev);

	if (!dsi->vdds_dsi_enabled) {
		r = regulator_enable(dsi->vdds_dsi_reg);
		if (r)
			goto err0;
		dsi->vdds_dsi_enabled = true;

		if (dsi->panel_supply)
			regulator_enable(dsi->panel_supply);
	}

	/* XXX PLL does not come out of reset without this... */
	dispc_pck_free_enable(1);

	if (wait_for_bit_change(dsidev, DSI_PLL_STATUS, 0, 1) != 1) {
		DSSERR("PLL not coming out of reset.\n");
		r = -ENODEV;
		dispc_pck_free_enable(0);
		goto err1;
	}

	/* XXX ... but if left on, we get problems when planes do not
	 * fill the whole display. No idea about this */
	dispc_pck_free_enable(0);

	if (enable_hsclk && enable_hsdiv)
		pwstate = DSI_PLL_POWER_ON_ALL;
	else if (enable_hsclk)
		pwstate = DSI_PLL_POWER_ON_HSCLK;
	else if (enable_hsdiv)
		pwstate = DSI_PLL_POWER_ON_DIV;
	else
		pwstate = DSI_PLL_POWER_OFF;

	r = dsi_pll_power(dsidev, pwstate);

	if (r)
		goto err1;

	DSSDBG("PLL init done\n");

	return 0;
err1:
	if (dsi->vdds_dsi_enabled) {
		regulator_disable(dsi->vdds_dsi_reg);
		dsi->vdds_dsi_enabled = false;
	}
err0:
	dsi_disable_scp_clk(dsidev);
	dsi_enable_pll_clock(dsidev, 0);
	return r;
}

void dsi_pll_uninit(struct platform_device *dsidev, bool disconnect_lanes)
{
	struct dsi_data *dsi = dsi_get_dsidrv_data(dsidev);

	dsi->pll_locked = 0;
	dsi_pll_power(dsidev, DSI_PLL_POWER_OFF);
	if (disconnect_lanes) {
		WARN_ON(!dsi->vdds_dsi_enabled);
		if (dsi->panel_supply)
			regulator_disable(dsi->panel_supply);
		regulator_disable(dsi->vdds_dsi_reg);
		dsi->vdds_dsi_enabled = false;
	}

	dsi_disable_scp_clk(dsidev);
	dsi_enable_pll_clock(dsidev, 0);

	DSSDBG("PLL uninit done\n");
}

static void dsi_dump_dsidev_clocks(struct platform_device *dsidev,
		struct seq_file *s)
{
	struct dsi_data *dsi = dsi_get_dsidrv_data(dsidev);
	struct dsi_clock_info *cinfo = &dsi->current_cinfo;
	enum omap_dss_clk_source dispc_clk_src, dsi_clk_src;
	int dsi_module = dsi_get_dsidev_id(dsidev);

	dispc_clk_src = dss_get_dispc_clk_source();
	dsi_clk_src = dss_get_dsi_clk_source(dsi_module);

	if (dsi_runtime_get(dsidev))
		return;

	seq_printf(s,	"- DSI%d PLL -\n", dsi_module + 1);

	seq_printf(s,	"dsi pll source = %s\n",
			cinfo->use_sys_clk ? "dss_sys_clk" : "pclkfree");

	seq_printf(s,	"Fint\t\t%-16luregn %u\n", cinfo->fint, cinfo->regn);

	seq_printf(s,	"CLKIN%dDDR\t%-16luregm %u\n",
			dsi->ddr_div, cinfo->clkinxddr, cinfo->regm);

	seq_printf(s,	"DSI_PLL_HSDIV_DISPC (%s)\t%-16luregm_dispc %u\t(%s)\n",
			dss_feat_get_clk_source_name(dsi_module == 0 ?
				OMAP_DSS_CLK_SRC_DSI_PLL_HSDIV_DISPC :
				OMAP_DSS_CLK_SRC_DSI2_PLL_HSDIV_DISPC),
			cinfo->dsi_pll_hsdiv_dispc_clk,
			cinfo->regm_dispc,
			dispc_clk_src == OMAP_DSS_CLK_SRC_FCK ?
			"off" : "on");

	seq_printf(s,	"DSI_PLL_HSDIV_DSI (%s)\t%-16luregm_dsi %u\t(%s)\n",
			dss_feat_get_clk_source_name(dsi_module == 0 ?
				OMAP_DSS_CLK_SRC_DSI_PLL_HSDIV_DSI :
				OMAP_DSS_CLK_SRC_DSI2_PLL_HSDIV_DSI),
			cinfo->dsi_pll_hsdiv_dsi_clk,
			cinfo->regm_dsi,
			dsi_clk_src == OMAP_DSS_CLK_SRC_FCK ?
			"off" : "on");

	seq_printf(s,	"- DSI%d -\n", dsi_module + 1);

	seq_printf(s,	"dsi fclk source = %s (%s)\n",
			dss_get_generic_clk_source_name(dsi_clk_src),
			dss_feat_get_clk_source_name(dsi_clk_src));

	seq_printf(s,	"DSI_FCLK\t%lu\n", dsi_fclk_rate(dsidev));

	seq_printf(s,	"DDR_CLK\t\t%lu\n",
			cinfo->clkinxddr / dsi->ddr_div);

	seq_printf(s,	"TxByteClkHS\t%lu\n", dsi_get_txbyteclkhs(dsidev));

	seq_printf(s,	"LP_CLK\t\t%lu\n", cinfo->lp_clk);

	dsi_runtime_put(dsidev);
}

void dsi_dump_clocks(struct seq_file *s)
{
	struct platform_device *dsidev;
	int i;

	for  (i = 0; i < MAX_NUM_DSI; i++) {
		dsidev = dsi_get_dsidev_from_id(i);
		if (dsidev)
			dsi_dump_dsidev_clocks(dsidev, s);
	}
}

#ifdef CONFIG_OMAP2_DSS_COLLECT_IRQ_STATS
static void dsi_dump_dsidev_irqs(struct platform_device *dsidev,
		struct seq_file *s)
{
	struct dsi_data *dsi = dsi_get_dsidrv_data(dsidev);
	unsigned long flags;
	struct dsi_irq_stats stats;
	int dsi_module = dsi_get_dsidev_id(dsidev);

	spin_lock_irqsave(&dsi->irq_stats_lock, flags);

	stats = dsi->irq_stats;
	memset(&dsi->irq_stats, 0, sizeof(dsi->irq_stats));
	dsi->irq_stats.last_reset = jiffies;

	spin_unlock_irqrestore(&dsi->irq_stats_lock, flags);

	seq_printf(s, "period %u ms\n",
			jiffies_to_msecs(jiffies - stats.last_reset));

	seq_printf(s, "irqs %d\n", stats.irq_count);
#define PIS(x) \
	seq_printf(s, "%-20s %10d\n", #x, stats.dsi_irqs[ffs(DSI_IRQ_##x)-1]);

	seq_printf(s, "-- DSI%d interrupts --\n", dsi_module + 1);
	PIS(VC0);
	PIS(VC1);
	PIS(VC2);
	PIS(VC3);
	PIS(WAKEUP);
	PIS(RESYNC);
	PIS(PLL_LOCK);
	PIS(PLL_UNLOCK);
	PIS(PLL_RECALL);
	PIS(COMPLEXIO_ERR);
	PIS(HS_TX_TIMEOUT);
	PIS(LP_RX_TIMEOUT);
	PIS(TE_TRIGGER);
	PIS(ACK_TRIGGER);
	PIS(SYNC_LOST);
	PIS(LDO_POWER_GOOD);
	PIS(TA_TIMEOUT);
#undef PIS

#define PIS(x) \
	seq_printf(s, "%-20s %10d %10d %10d %10d\n", #x, \
			stats.vc_irqs[0][ffs(DSI_VC_IRQ_##x)-1], \
			stats.vc_irqs[1][ffs(DSI_VC_IRQ_##x)-1], \
			stats.vc_irqs[2][ffs(DSI_VC_IRQ_##x)-1], \
			stats.vc_irqs[3][ffs(DSI_VC_IRQ_##x)-1]);

	seq_printf(s, "-- VC interrupts --\n");
	PIS(CS);
	PIS(ECC_CORR);
	PIS(PACKET_SENT);
	PIS(FIFO_TX_OVF);
	PIS(FIFO_RX_OVF);
	PIS(BTA);
	PIS(ECC_NO_CORR);
	PIS(FIFO_TX_UDF);
	PIS(PP_BUSY_CHANGE);
#undef PIS

#define PIS(x) \
	seq_printf(s, "%-20s %10d\n", #x, \
			stats.cio_irqs[ffs(DSI_CIO_IRQ_##x)-1]);

	seq_printf(s, "-- CIO interrupts --\n");
	PIS(ERRSYNCESC1);
	PIS(ERRSYNCESC2);
	PIS(ERRSYNCESC3);
	PIS(ERRESC1);
	PIS(ERRESC2);
	PIS(ERRESC3);
	PIS(ERRCONTROL1);
	PIS(ERRCONTROL2);
	PIS(ERRCONTROL3);
	PIS(STATEULPS1);
	PIS(STATEULPS2);
	PIS(STATEULPS3);
	PIS(ERRCONTENTIONLP0_1);
	PIS(ERRCONTENTIONLP1_1);
	PIS(ERRCONTENTIONLP0_2);
	PIS(ERRCONTENTIONLP1_2);
	PIS(ERRCONTENTIONLP0_3);
	PIS(ERRCONTENTIONLP1_3);
	PIS(ULPSACTIVENOT_ALL0);
	PIS(ULPSACTIVENOT_ALL1);
#undef PIS
}

static void dsi1_dump_irqs(struct seq_file *s)
{
	struct platform_device *dsidev = dsi_get_dsidev_from_id(0);

	dsi_dump_dsidev_irqs(dsidev, s);
}

static void dsi2_dump_irqs(struct seq_file *s)
{
	struct platform_device *dsidev = dsi_get_dsidev_from_id(1);

	dsi_dump_dsidev_irqs(dsidev, s);
}

void dsi_create_debugfs_files_irq(struct dentry *debugfs_dir,
		const struct file_operations *debug_fops)
{
	struct platform_device *dsidev;

	dsidev = dsi_get_dsidev_from_id(0);
	if (dsidev)
		debugfs_create_file("dsi1_irqs", S_IRUGO, debugfs_dir,
			&dsi1_dump_irqs, debug_fops);

	dsidev = dsi_get_dsidev_from_id(1);
	if (dsidev)
		debugfs_create_file("dsi2_irqs", S_IRUGO, debugfs_dir,
			&dsi2_dump_irqs, debug_fops);
}
#endif

static void dsi_dump_dsidev_regs(struct platform_device *dsidev,
		struct seq_file *s)
{
#define DUMPREG(r) seq_printf(s, "%-35s %08x\n", #r, dsi_read_reg(dsidev, r))

	if (dsi_runtime_get(dsidev))
		return;
	dsi_enable_scp_clk(dsidev);

	DUMPREG(DSI_REVISION);
	DUMPREG(DSI_SYSCONFIG);
	DUMPREG(DSI_SYSSTATUS);
	DUMPREG(DSI_IRQSTATUS);
	DUMPREG(DSI_IRQENABLE);
	DUMPREG(DSI_CTRL);
	DUMPREG(DSI_COMPLEXIO_CFG1);
	DUMPREG(DSI_COMPLEXIO_IRQ_STATUS);
	DUMPREG(DSI_COMPLEXIO_IRQ_ENABLE);
	DUMPREG(DSI_CLK_CTRL);
	DUMPREG(DSI_TIMING1);
	DUMPREG(DSI_TIMING2);
	DUMPREG(DSI_VM_TIMING1);
	DUMPREG(DSI_VM_TIMING2);
	DUMPREG(DSI_VM_TIMING3);
	DUMPREG(DSI_CLK_TIMING);
	DUMPREG(DSI_TX_FIFO_VC_SIZE);
	DUMPREG(DSI_RX_FIFO_VC_SIZE);
	DUMPREG(DSI_COMPLEXIO_CFG2);
	DUMPREG(DSI_RX_FIFO_VC_FULLNESS);
	DUMPREG(DSI_VM_TIMING4);
	DUMPREG(DSI_TX_FIFO_VC_EMPTINESS);
	DUMPREG(DSI_VM_TIMING5);
	DUMPREG(DSI_VM_TIMING6);
	DUMPREG(DSI_VM_TIMING7);
	DUMPREG(DSI_STOPCLK_TIMING);

	DUMPREG(DSI_VC_CTRL(0));
	DUMPREG(DSI_VC_TE(0));
	DUMPREG(DSI_VC_LONG_PACKET_HEADER(0));
	DUMPREG(DSI_VC_LONG_PACKET_PAYLOAD(0));
	DUMPREG(DSI_VC_SHORT_PACKET_HEADER(0));
	DUMPREG(DSI_VC_IRQSTATUS(0));
	DUMPREG(DSI_VC_IRQENABLE(0));

	DUMPREG(DSI_VC_CTRL(1));
	DUMPREG(DSI_VC_TE(1));
	DUMPREG(DSI_VC_LONG_PACKET_HEADER(1));
	DUMPREG(DSI_VC_LONG_PACKET_PAYLOAD(1));
	DUMPREG(DSI_VC_SHORT_PACKET_HEADER(1));
	DUMPREG(DSI_VC_IRQSTATUS(1));
	DUMPREG(DSI_VC_IRQENABLE(1));

	DUMPREG(DSI_VC_CTRL(2));
	DUMPREG(DSI_VC_TE(2));
	DUMPREG(DSI_VC_LONG_PACKET_HEADER(2));
	DUMPREG(DSI_VC_LONG_PACKET_PAYLOAD(2));
	DUMPREG(DSI_VC_SHORT_PACKET_HEADER(2));
	DUMPREG(DSI_VC_IRQSTATUS(2));
	DUMPREG(DSI_VC_IRQENABLE(2));

	DUMPREG(DSI_VC_CTRL(3));
	DUMPREG(DSI_VC_TE(3));
	DUMPREG(DSI_VC_LONG_PACKET_HEADER(3));
	DUMPREG(DSI_VC_LONG_PACKET_PAYLOAD(3));
	DUMPREG(DSI_VC_SHORT_PACKET_HEADER(3));
	DUMPREG(DSI_VC_IRQSTATUS(3));
	DUMPREG(DSI_VC_IRQENABLE(3));

	DUMPREG(DSI_DSIPHY_CFG0);
	DUMPREG(DSI_DSIPHY_CFG1);
	DUMPREG(DSI_DSIPHY_CFG2);
	DUMPREG(DSI_DSIPHY_CFG5);

	DUMPREG(DSI_PLL_CONTROL);
	DUMPREG(DSI_PLL_STATUS);
	DUMPREG(DSI_PLL_GO);
	DUMPREG(DSI_PLL_CONFIGURATION1);
	DUMPREG(DSI_PLL_CONFIGURATION2);

	dsi_disable_scp_clk(dsidev);
	dsi_runtime_put(dsidev);
#undef DUMPREG
}

static void dsi1_dump_regs(struct seq_file *s)
{
	struct platform_device *dsidev = dsi_get_dsidev_from_id(0);

	dsi_dump_dsidev_regs(dsidev, s);
}

static void dsi2_dump_regs(struct seq_file *s)
{
	struct platform_device *dsidev = dsi_get_dsidev_from_id(1);

	dsi_dump_dsidev_regs(dsidev, s);
}

void dsi_create_debugfs_files_reg(struct dentry *debugfs_dir,
		const struct file_operations *debug_fops)
{
	struct platform_device *dsidev;

	dsidev = dsi_get_dsidev_from_id(0);
	if (dsidev)
		debugfs_create_file("dsi1_regs", S_IRUGO, debugfs_dir,
			&dsi1_dump_regs, debug_fops);

	dsidev = dsi_get_dsidev_from_id(1);
	if (dsidev)
		debugfs_create_file("dsi2_regs", S_IRUGO, debugfs_dir,
			&dsi2_dump_regs, debug_fops);
}
enum dsi_cio_power_state {
	DSI_COMPLEXIO_POWER_OFF		= 0x0,
	DSI_COMPLEXIO_POWER_ON		= 0x1,
	DSI_COMPLEXIO_POWER_ULPS	= 0x2,
};

static int dsi_cio_power(struct platform_device *dsidev,
		enum dsi_cio_power_state state)
{
	int t = 0;

	/* PWR_CMD */
	REG_FLD_MOD(dsidev, DSI_COMPLEXIO_CFG1, state, 28, 27);

	/* PWR_STATUS */
	while (FLD_GET(dsi_read_reg(dsidev, DSI_COMPLEXIO_CFG1),
			26, 25) != state) {
		if (++t > 1000) {
			DSSERR("failed to set complexio power state to "
					"%d\n", state);
			return -ENODEV;
		}
		udelay(1);
	}

	return 0;
}

static unsigned dsi_get_line_buf_size(struct platform_device *dsidev)
{
	int val;

	/* line buffer on OMAP3 is 1024 x 24bits */
	/* XXX: for some reason using full buffer size causes
	 * considerable TX slowdown with update sizes that fill the
	 * whole buffer */
	if (!dss_has_feature(FEAT_DSI_GNQ))
		return 1023 * 3;

	val = REG_GET(dsidev, DSI_GNQ, 14, 12); /* VP1_LINE_BUFFER_SIZE */

	switch (val) {
	case 1:
		return 512 * 3;		/* 512x24 bits */
	case 2:
		return 682 * 3;		/* 682x24 bits */
	case 3:
		return 853 * 3;		/* 853x24 bits */
	case 4:
		return 1024 * 3;	/* 1024x24 bits */
	case 5:
		return 1194 * 3;	/* 1194x24 bits */
	case 6:
		return 1365 * 3;	/* 1365x24 bits */
	case 7:
		return 1920 * 3;	/* 1920x24 bits */
	default:
		BUG();
	}
}

static int dsi_parse_lane_config(struct omap_dss_device *dssdev)
{
	struct platform_device *dsidev = dsi_get_dsidev_from_dssdev(dssdev);
	struct dsi_data *dsi = dsi_get_dsidrv_data(dsidev);
	u8 lanes[DSI_MAX_NR_LANES];
	u8 polarities[DSI_MAX_NR_LANES];
	int num_lanes, i;

	static const enum dsi_lane_function functions[] = {
		DSI_LANE_CLK,
		DSI_LANE_DATA1,
		DSI_LANE_DATA2,
		DSI_LANE_DATA3,
		DSI_LANE_DATA4,
	};

	lanes[0] = dssdev->phy.dsi.clk_lane;
	lanes[1] = dssdev->phy.dsi.data1_lane;
	lanes[2] = dssdev->phy.dsi.data2_lane;
	lanes[3] = dssdev->phy.dsi.data3_lane;
	lanes[4] = dssdev->phy.dsi.data4_lane;
	polarities[0] = dssdev->phy.dsi.clk_pol;
	polarities[1] = dssdev->phy.dsi.data1_pol;
	polarities[2] = dssdev->phy.dsi.data2_pol;
	polarities[3] = dssdev->phy.dsi.data3_pol;
	polarities[4] = dssdev->phy.dsi.data4_pol;

	num_lanes = 0;

	for (i = 0; i < dsi->num_lanes_supported; ++i)
		dsi->lanes[i].function = DSI_LANE_UNUSED;

	for (i = 0; i < dsi->num_lanes_supported; ++i) {
		int num;

		if (lanes[i] == DSI_LANE_UNUSED)
			break;

		num = lanes[i] - 1;

		if (num >= dsi->num_lanes_supported)
			return -EINVAL;

		if (dsi->lanes[num].function != DSI_LANE_UNUSED)
			return -EINVAL;

		dsi->lanes[num].function = functions[i];
		dsi->lanes[num].polarity = polarities[i];
		num_lanes++;
	}

	if (num_lanes < 2 || num_lanes > dsi->num_lanes_supported)
		return -EINVAL;

	dsi->num_lanes_used = num_lanes;

	return 0;
}

static int dsi_set_lane_config(struct omap_dss_device *dssdev)
{
	struct platform_device *dsidev = dsi_get_dsidev_from_dssdev(dssdev);
	struct dsi_data *dsi = dsi_get_dsidrv_data(dsidev);
	static const u8 offsets[] = { 0, 4, 8, 12, 16 };
	static const enum dsi_lane_function functions[] = {
		DSI_LANE_CLK,
		DSI_LANE_DATA1,
		DSI_LANE_DATA2,
		DSI_LANE_DATA3,
		DSI_LANE_DATA4,
	};
	u32 r;
	int i;

	r = dsi_read_reg(dsidev, DSI_COMPLEXIO_CFG1);

	for (i = 0; i < dsi->num_lanes_used; ++i) {
		unsigned offset = offsets[i];
		unsigned polarity, lane_number;
		unsigned t;

		for (t = 0; t < dsi->num_lanes_supported; ++t)
			if (dsi->lanes[t].function == functions[i])
				break;

		if (t == dsi->num_lanes_supported)
			return -EINVAL;

		lane_number = t;
		polarity = dsi->lanes[t].polarity;

		r = FLD_MOD(r, lane_number + 1, offset + 2, offset);
		r = FLD_MOD(r, polarity, offset + 3, offset + 3);
	}

	/* clear the unused lanes */
	for (; i < dsi->num_lanes_supported; ++i) {
		unsigned offset = offsets[i];

		r = FLD_MOD(r, 0, offset + 2, offset);
		r = FLD_MOD(r, 0, offset + 3, offset + 3);
	}

	dsi_write_reg(dsidev, DSI_COMPLEXIO_CFG1, r);

	return 0;
}

static inline unsigned ns2ddr(struct platform_device *dsidev, unsigned ns)
{
	struct dsi_data *dsi = dsi_get_dsidrv_data(dsidev);

	/* convert time in ns to ddr ticks, rounding up */
	unsigned long ddr_clk = dsi->current_cinfo.clkinxddr / dsi->ddr_div;
	return (ns * (ddr_clk / 1000 / 1000) + 999) / 1000;
}

static inline unsigned ddr2ns(struct platform_device *dsidev, unsigned ddr)
{
	struct dsi_data *dsi = dsi_get_dsidrv_data(dsidev);

	unsigned long ddr_clk = dsi->current_cinfo.clkinxddr / dsi->ddr_div;
	return ddr * 1000 * 1000 / (ddr_clk / 1000);
}

static void dsi_cio_timings(struct platform_device *dsidev)
{
	u32 r;
	u32 ths_prepare, ths_prepare_ths_zero, ths_trail, ths_exit;
	u32 tlpx_half, tclk_trail, tclk_zero;
	u32 tclk_prepare;

	/* calculate timings */

	/* 1 * DDR_CLK = 2 * UI */

	/* min 40ns + 4*UI	max 85ns + 6*UI */
	ths_prepare = ns2ddr(dsidev, 70) + 2;

	/* min 145ns + 10*UI */
	ths_prepare_ths_zero = ns2ddr(dsidev, 175) + 2;

	/* min max(8*UI, 60ns+4*UI) */
	ths_trail = ns2ddr(dsidev, 60) + 5;

	/* min 100ns */
	ths_exit = ns2ddr(dsidev, 145);

	/* tlpx min 50n */
	tlpx_half = ns2ddr(dsidev, 25);

	/* min 60ns */
	tclk_trail = ns2ddr(dsidev, 60) + 2;

	/* min 38ns, max 95ns */
	tclk_prepare = ns2ddr(dsidev, 65);

	/* min tclk-prepare + tclk-zero = 300ns */
	tclk_zero = ns2ddr(dsidev, 260);

	DSSDBG("ths_prepare %u (%uns), ths_prepare_ths_zero %u (%uns)\n",
		ths_prepare, ddr2ns(dsidev, ths_prepare),
		ths_prepare_ths_zero, ddr2ns(dsidev, ths_prepare_ths_zero));
	DSSDBG("ths_trail %u (%uns), ths_exit %u (%uns)\n",
			ths_trail, ddr2ns(dsidev, ths_trail),
			ths_exit, ddr2ns(dsidev, ths_exit));

	DSSDBG("tlpx_half %u (%uns), tclk_trail %u (%uns), "
			"tclk_zero %u (%uns)\n",
			tlpx_half, ddr2ns(dsidev, tlpx_half),
			tclk_trail, ddr2ns(dsidev, tclk_trail),
			tclk_zero, ddr2ns(dsidev, tclk_zero));
	DSSDBG("tclk_prepare %u (%uns)\n",
			tclk_prepare, ddr2ns(dsidev, tclk_prepare));

	/* program timings */

	r = dsi_read_reg(dsidev, DSI_DSIPHY_CFG0);
	r = FLD_MOD(r, ths_prepare, 31, 24);
	r = FLD_MOD(r, ths_prepare_ths_zero, 23, 16);
	r = FLD_MOD(r, ths_trail, 15, 8);
	r = FLD_MOD(r, ths_exit, 7, 0);
	dsi_write_reg(dsidev, DSI_DSIPHY_CFG0, r);

	r = dsi_read_reg(dsidev, DSI_DSIPHY_CFG1);
	r = FLD_MOD(r, tlpx_half, 22, 16);
	r = FLD_MOD(r, tclk_trail, 15, 8);
	r = FLD_MOD(r, tclk_zero, 7, 0);
	dsi_write_reg(dsidev, DSI_DSIPHY_CFG1, r);

	r = dsi_read_reg(dsidev, DSI_DSIPHY_CFG2);
	r = FLD_MOD(r, tclk_prepare, 7, 0);
	dsi_write_reg(dsidev, DSI_DSIPHY_CFG2, r);
}

/* lane masks have lane 0 at lsb. mask_p for positive lines, n for negative */
static void dsi_cio_enable_lane_override(struct omap_dss_device *dssdev,
		unsigned mask_p, unsigned mask_n)
{
	struct platform_device *dsidev = dsi_get_dsidev_from_dssdev(dssdev);
	struct dsi_data *dsi = dsi_get_dsidrv_data(dsidev);
	int i;
	u32 l;
	u8 lptxscp_start = dsi->num_lanes_supported == 3 ? 22 : 26;

	l = 0;

	for (i = 0; i < dsi->num_lanes_supported; ++i) {
		unsigned p = dsi->lanes[i].polarity;

		if (mask_p & (1 << i))
			l |= 1 << (i * 2 + (p ? 0 : 1));

		if (mask_n & (1 << i))
			l |= 1 << (i * 2 + (p ? 1 : 0));
	}

	/*
	 * Bits in REGLPTXSCPDAT4TO0DXDY:
	 * 17: DY0 18: DX0
	 * 19: DY1 20: DX1
	 * 21: DY2 22: DX2
	 * 23: DY3 24: DX3
	 * 25: DY4 26: DX4
	 */

	/* Set the lane override configuration */

	/* REGLPTXSCPDAT4TO0DXDY */
	REG_FLD_MOD(dsidev, DSI_DSIPHY_CFG10, l, lptxscp_start, 17);

	/* Enable lane override */

	/* ENLPTXSCPDAT */
	REG_FLD_MOD(dsidev, DSI_DSIPHY_CFG10, 1, 27, 27);
}

static void dsi_cio_disable_lane_override(struct platform_device *dsidev)
{
	/* Disable lane override */
	REG_FLD_MOD(dsidev, DSI_DSIPHY_CFG10, 0, 27, 27); /* ENLPTXSCPDAT */
	/* Reset the lane override configuration */
	/* REGLPTXSCPDAT4TO0DXDY */
	REG_FLD_MOD(dsidev, DSI_DSIPHY_CFG10, 0, 22, 17);
}

static int dsi_cio_wait_tx_clk_esc_reset(struct omap_dss_device *dssdev)
{
	struct platform_device *dsidev = dsi_get_dsidev_from_dssdev(dssdev);
	struct dsi_data *dsi = dsi_get_dsidrv_data(dsidev);
	int t, i;
	bool in_use[DSI_MAX_NR_LANES];
	static const u8 offsets_old[] = { 28, 27, 26 };
	static const u8 offsets_new[] = { 24, 25, 26, 27, 28 };
	const u8 *offsets;

	if (dss_has_feature(FEAT_DSI_REVERSE_TXCLKESC))
		offsets = offsets_old;
	else
		offsets = offsets_new;

	for (i = 0; i < dsi->num_lanes_supported; ++i)
		in_use[i] = dsi->lanes[i].function != DSI_LANE_UNUSED;

	t = 100000;
	while (true) {
		u32 l;
		int ok;

		l = dsi_read_reg(dsidev, DSI_DSIPHY_CFG5);

		ok = 0;
		for (i = 0; i < dsi->num_lanes_supported; ++i) {
			if (!in_use[i] || (l & (1 << offsets[i])))
				ok++;
		}

		if (ok == dsi->num_lanes_supported)
			break;

		if (--t == 0) {
			for (i = 0; i < dsi->num_lanes_supported; ++i) {
				if (!in_use[i] || (l & (1 << offsets[i])))
					continue;

				DSSERR("CIO TXCLKESC%d domain not coming " \
						"out of reset\n", i);
			}
			return -EIO;
		}
	}

	return 0;
}

/* return bitmask of enabled lanes, lane0 being the lsb */
static unsigned dsi_get_lane_mask(struct omap_dss_device *dssdev)
{
	struct platform_device *dsidev = dsi_get_dsidev_from_dssdev(dssdev);
	struct dsi_data *dsi = dsi_get_dsidrv_data(dsidev);
	unsigned mask = 0;
	int i;

	for (i = 0; i < dsi->num_lanes_supported; ++i) {
		if (dsi->lanes[i].function != DSI_LANE_UNUSED)
			mask |= 1 << i;
	}

	return mask;
}

static int dsi_cio_init(struct omap_dss_device *dssdev)
{
	struct platform_device *dsidev = dsi_get_dsidev_from_dssdev(dssdev);
	struct dsi_data *dsi = dsi_get_dsidrv_data(dsidev);
	int r;
	u32 l;

	DSSDBGF();

	r = dss_dsi_enable_pads(dsi_get_dsidev_id(dsidev), dsi_get_lane_mask(dssdev));
	if (r)
		return r;

	dsi_enable_scp_clk(dsidev);

	/* A dummy read using the SCP interface to any DSIPHY register is
	 * required after DSIPHY reset to complete the reset of the DSI complex
	 * I/O. */
	dsi_read_reg(dsidev, DSI_DSIPHY_CFG5);

	if (wait_for_bit_change(dsidev, DSI_DSIPHY_CFG5, 30, 1) != 1) {
		DSSERR("CIO SCP Clock domain not coming out of reset.\n");
		r = -EIO;
		goto err_scp_clk_dom;
	}

	r = dsi_set_lane_config(dssdev);
	if (r)
		goto err_scp_clk_dom;

	/* set TX STOP MODE timer to maximum for this operation */
	l = dsi_read_reg(dsidev, DSI_TIMING1);
	l = FLD_MOD(l, 1, 15, 15);	/* FORCE_TX_STOP_MODE_IO */
	l = FLD_MOD(l, 1, 14, 14);	/* STOP_STATE_X16_IO */
	l = FLD_MOD(l, 1, 13, 13);	/* STOP_STATE_X4_IO */
	l = FLD_MOD(l, 0x1fff, 12, 0);	/* STOP_STATE_COUNTER_IO */
	dsi_write_reg(dsidev, DSI_TIMING1, l);

	if (dsi->ulps_enabled) {
		unsigned mask_p;
		int i;

		DSSDBG("manual ulps exit\n");

		/* ULPS is exited by Mark-1 state for 1ms, followed by
		 * stop state. DSS HW cannot do this via the normal
		 * ULPS exit sequence, as after reset the DSS HW thinks
		 * that we are not in ULPS mode, and refuses to send the
		 * sequence. So we need to send the ULPS exit sequence
		 * manually by setting positive lines high and negative lines
		 * low for 1ms.
		 */

		mask_p = 0;

		for (i = 0; i < dsi->num_lanes_supported; ++i) {
			if (dsi->lanes[i].function == DSI_LANE_UNUSED)
				continue;
			mask_p |= 1 << i;
		}

		dsi_cio_enable_lane_override(dssdev, mask_p, 0);
	}

	r = dsi_cio_power(dsidev, DSI_COMPLEXIO_POWER_ON);
	if (r)
		goto err_cio_pwr;

	if (wait_for_bit_change(dsidev, DSI_COMPLEXIO_CFG1, 29, 1) != 1) {
		DSSERR("CIO PWR clock domain not coming out of reset.\n");
		r = -ENODEV;
		goto err_cio_pwr_dom;
	}

	dsi_if_enable(dsidev, true);
	dsi_if_enable(dsidev, false);
	REG_FLD_MOD(dsidev, DSI_CLK_CTRL, 1, 20, 20); /* LP_CLK_ENABLE */

	r = dsi_cio_wait_tx_clk_esc_reset(dssdev);
	if (r)
		goto err_tx_clk_esc_rst;

	if (dsi->ulps_enabled) {
		/* Keep Mark-1 state for 1ms (as per DSI spec) */
		ktime_t wait = ns_to_ktime(1000 * 1000);
		set_current_state(TASK_UNINTERRUPTIBLE);
		schedule_hrtimeout(&wait, HRTIMER_MODE_REL);

		/* Disable the override. The lanes should be set to Mark-11
		 * state by the HW */
		dsi_cio_disable_lane_override(dsidev);
	}

	/* FORCE_TX_STOP_MODE_IO */
	REG_FLD_MOD(dsidev, DSI_TIMING1, 0, 15, 15);

	dsi_cio_timings(dsidev);

	if (dssdev->panel.dsi_mode == OMAP_DSS_DSI_VIDEO_MODE) {
		/* DDR_CLK_ALWAYS_ON */
		REG_FLD_MOD(dsidev, DSI_CLK_CTRL,
			dssdev->panel.dsi_vm_data.ddr_clk_always_on, 13, 13);
	}

	dsi->ulps_enabled = false;

	DSSDBG("CIO init done\n");

	return 0;

err_tx_clk_esc_rst:
	REG_FLD_MOD(dsidev, DSI_CLK_CTRL, 0, 20, 20); /* LP_CLK_ENABLE */
err_cio_pwr_dom:
	dsi_cio_power(dsidev, DSI_COMPLEXIO_POWER_OFF);
err_cio_pwr:
	if (dsi->ulps_enabled)
		dsi_cio_disable_lane_override(dsidev);
err_scp_clk_dom:
	dsi_disable_scp_clk(dsidev);
	dss_dsi_disable_pads(dsi_get_dsidev_id(dsidev), dsi_get_lane_mask(dssdev));
	return r;
}

static void dsi_cio_uninit(struct omap_dss_device *dssdev)
{
	struct platform_device *dsidev = dsi_get_dsidev_from_dssdev(dssdev);

	/* DDR_CLK_ALWAYS_ON */
	REG_FLD_MOD(dsidev, DSI_CLK_CTRL, 0, 13, 13);

	dsi_cio_power(dsidev, DSI_COMPLEXIO_POWER_OFF);
	dsi_disable_scp_clk(dsidev);
	dss_dsi_disable_pads(dsi_get_dsidev_id(dsidev), dsi_get_lane_mask(dssdev));
}

static void dsi_config_tx_fifo(struct platform_device *dsidev,
		enum fifo_size size1, enum fifo_size size2,
		enum fifo_size size3, enum fifo_size size4)
{
	struct dsi_data *dsi = dsi_get_dsidrv_data(dsidev);
	u32 r = 0;
	int add = 0;
	int i;

	dsi->vc[0].fifo_size = size1;
	dsi->vc[1].fifo_size = size2;
	dsi->vc[2].fifo_size = size3;
	dsi->vc[3].fifo_size = size4;

	for (i = 0; i < 4; i++) {
		u8 v;
		int size = dsi->vc[i].fifo_size;

		if (add + size > 4) {
			DSSERR("Illegal FIFO configuration\n");
			BUG();
		}

		v = FLD_VAL(add, 2, 0) | FLD_VAL(size, 7, 4);
		r |= v << (8 * i);
		/*DSSDBG("TX FIFO vc %d: size %d, add %d\n", i, size, add); */
		add += size;
	}

	dsi_write_reg(dsidev, DSI_TX_FIFO_VC_SIZE, r);
}

static void dsi_config_rx_fifo(struct platform_device *dsidev,
		enum fifo_size size1, enum fifo_size size2,
		enum fifo_size size3, enum fifo_size size4)
{
	struct dsi_data *dsi = dsi_get_dsidrv_data(dsidev);
	u32 r = 0;
	int add = 0;
	int i;

	dsi->vc[0].fifo_size = size1;
	dsi->vc[1].fifo_size = size2;
	dsi->vc[2].fifo_size = size3;
	dsi->vc[3].fifo_size = size4;

	for (i = 0; i < 4; i++) {
		u8 v;
		int size = dsi->vc[i].fifo_size;

		if (add + size > 4) {
			DSSERR("Illegal FIFO configuration\n");
			BUG();
		}

		v = FLD_VAL(add, 2, 0) | FLD_VAL(size, 7, 4);
		r |= v << (8 * i);
		/*DSSDBG("RX FIFO vc %d: size %d, add %d\n", i, size, add); */
		add += size;
	}

	dsi_write_reg(dsidev, DSI_RX_FIFO_VC_SIZE, r);
}

static int dsi_force_tx_stop_mode_io(struct platform_device *dsidev)
{
	u32 r;

	r = dsi_read_reg(dsidev, DSI_TIMING1);
	r = FLD_MOD(r, 1, 15, 15);	/* FORCE_TX_STOP_MODE_IO */
	dsi_write_reg(dsidev, DSI_TIMING1, r);

	if (wait_for_bit_change(dsidev, DSI_TIMING1, 15, 0) != 0) {
		DSSERR("TX_STOP bit not going down\n");
		return -EIO;
	}

	return 0;
}

static bool dsi_vc_is_enabled(struct platform_device *dsidev, int channel)
{
	return REG_GET(dsidev, DSI_VC_CTRL(channel), 0, 0);
}

static void dsi_packet_sent_handler_vp(void *data, u32 mask)
{
	struct dsi_packet_sent_handler_data *vp_data =
		(struct dsi_packet_sent_handler_data *) data;
	struct dsi_data *dsi = dsi_get_dsidrv_data(vp_data->dsidev);
	const int channel = dsi->update_channel;
	u8 bit = dsi->te_enabled ? 30 : 31;

	if (REG_GET(vp_data->dsidev, DSI_VC_TE(channel), bit, bit) == 0)
		complete(vp_data->completion);
}

static int dsi_sync_vc_vp(struct platform_device *dsidev, int channel)
{
	struct dsi_data *dsi = dsi_get_dsidrv_data(dsidev);
	DECLARE_COMPLETION_ONSTACK(completion);
	struct dsi_packet_sent_handler_data vp_data = { dsidev, &completion };
	int r = 0;
	u8 bit;

	bit = dsi->te_enabled ? 30 : 31;

	r = dsi_register_isr_vc(dsidev, channel, dsi_packet_sent_handler_vp,
		&vp_data, DSI_VC_IRQ_PACKET_SENT);
	if (r)
		goto err0;

	/* Wait for completion only if TE_EN/TE_START is still set */
	if (REG_GET(dsidev, DSI_VC_TE(channel), bit, bit)) {
		if (wait_for_completion_timeout(&completion,
				msecs_to_jiffies(10)) == 0) {
			DSSERR("Failed to complete previous frame transfer\n");
			r = -EIO;
			goto err1;
		}
	}

	dsi_unregister_isr_vc(dsidev, channel, dsi_packet_sent_handler_vp,
		&vp_data, DSI_VC_IRQ_PACKET_SENT);

	return 0;
err1:
	dsi_unregister_isr_vc(dsidev, channel, dsi_packet_sent_handler_vp,
		&vp_data, DSI_VC_IRQ_PACKET_SENT);
err0:
	return r;
}

static void dsi_packet_sent_handler_l4(void *data, u32 mask)
{
	struct dsi_packet_sent_handler_data *l4_data =
		(struct dsi_packet_sent_handler_data *) data;
	struct dsi_data *dsi = dsi_get_dsidrv_data(l4_data->dsidev);
	const int channel = dsi->update_channel;

	if (REG_GET(l4_data->dsidev, DSI_VC_CTRL(channel), 5, 5) == 0)
		complete(l4_data->completion);
}

static int dsi_sync_vc_l4(struct platform_device *dsidev, int channel)
{
	DECLARE_COMPLETION_ONSTACK(completion);
	struct dsi_packet_sent_handler_data l4_data = { dsidev, &completion };
	int r = 0;

	r = dsi_register_isr_vc(dsidev, channel, dsi_packet_sent_handler_l4,
		&l4_data, DSI_VC_IRQ_PACKET_SENT);
	if (r)
		goto err0;

	/* Wait for completion only if TX_FIFO_NOT_EMPTY is still set */
	if (REG_GET(dsidev, DSI_VC_CTRL(channel), 5, 5)) {
		if (wait_for_completion_timeout(&completion,
				msecs_to_jiffies(10)) == 0) {
			DSSERR("Failed to complete previous l4 transfer\n");
			r = -EIO;
			goto err1;
		}
	}

	dsi_unregister_isr_vc(dsidev, channel, dsi_packet_sent_handler_l4,
		&l4_data, DSI_VC_IRQ_PACKET_SENT);

	return 0;
err1:
	dsi_unregister_isr_vc(dsidev, channel, dsi_packet_sent_handler_l4,
		&l4_data, DSI_VC_IRQ_PACKET_SENT);
err0:
	return r;
}

static int dsi_sync_vc(struct platform_device *dsidev, int channel)
{
	struct dsi_data *dsi = dsi_get_dsidrv_data(dsidev);

	WARN_ON(!dsi_bus_is_locked(dsidev));

	WARN_ON(in_interrupt());

	if (!dsi_vc_is_enabled(dsidev, channel))
		return 0;

	switch (dsi->vc[channel].source) {
	case DSI_VC_SOURCE_VP:
		return dsi_sync_vc_vp(dsidev, channel);
	case DSI_VC_SOURCE_L4:
		return dsi_sync_vc_l4(dsidev, channel);
	default:
		BUG();
	}
}

static int dsi_vc_enable(struct platform_device *dsidev, int channel,
		bool enable)
{
	DSSDBG("dsi_vc_enable channel %d, enable %d\n",
			channel, enable);

	enable = enable ? 1 : 0;

	REG_FLD_MOD(dsidev, DSI_VC_CTRL(channel), enable, 0, 0);

	if (wait_for_bit_change(dsidev, DSI_VC_CTRL(channel),
		0, enable) != enable) {
			DSSERR("Failed to set dsi_vc_enable to %d\n", enable);
			return -EIO;
	}

	return 0;
}

static void dsi_vc_initial_config(struct platform_device *dsidev, int channel)
{
	u32 r;

	DSSDBGF("%d", channel);

	r = dsi_read_reg(dsidev, DSI_VC_CTRL(channel));

	if (FLD_GET(r, 15, 15)) /* VC_BUSY */
		DSSERR("VC(%d) busy when trying to configure it!\n",
				channel);

	r = FLD_MOD(r, 0, 1, 1); /* SOURCE, 0 = L4 */
	r = FLD_MOD(r, 0, 2, 2); /* BTA_SHORT_EN  */
	r = FLD_MOD(r, 0, 3, 3); /* BTA_LONG_EN */
	r = FLD_MOD(r, 0, 4, 4); /* MODE, 0 = command */
	r = FLD_MOD(r, 1, 7, 7); /* CS_TX_EN */
	r = FLD_MOD(r, 1, 8, 8); /* ECC_TX_EN */
	r = FLD_MOD(r, 0, 9, 9); /* MODE_SPEED, high speed on/off */
	if (dss_has_feature(FEAT_DSI_VC_OCP_WIDTH))
		r = FLD_MOD(r, 3, 11, 10);	/* OCP_WIDTH = 32 bit */

	r = FLD_MOD(r, 4, 29, 27); /* DMA_RX_REQ_NB = no dma */
	r = FLD_MOD(r, 4, 23, 21); /* DMA_TX_REQ_NB = no dma */

	dsi_write_reg(dsidev, DSI_VC_CTRL(channel), r);
}

static int dsi_vc_config_source(struct platform_device *dsidev, int channel,
		enum dsi_vc_source source)
{
	struct dsi_data *dsi = dsi_get_dsidrv_data(dsidev);

	if (dsi->vc[channel].source == source)
		return 0;

	DSSDBGF("%d", channel);

	dsi_sync_vc(dsidev, channel);

	dsi_vc_enable(dsidev, channel, 0);

	/* VC_BUSY */
	if (wait_for_bit_change(dsidev, DSI_VC_CTRL(channel), 15, 0) != 0) {
		DSSERR("vc(%d) busy when trying to config for VP\n", channel);
		return -EIO;
	}

	/* SOURCE, 0 = L4, 1 = video port */
	REG_FLD_MOD(dsidev, DSI_VC_CTRL(channel), source, 1, 1);

	/* DCS_CMD_ENABLE */
	if (dss_has_feature(FEAT_DSI_DCS_CMD_CONFIG_VC)) {
		bool enable = source == DSI_VC_SOURCE_VP;
		REG_FLD_MOD(dsidev, DSI_VC_CTRL(channel), enable, 30, 30);
	}

	dsi_vc_enable(dsidev, channel, 1);

	dsi->vc[channel].source = source;

	return 0;
}

void omapdss_dsi_vc_enable_hs(struct omap_dss_device *dssdev, int channel,
		bool enable)
{
	struct platform_device *dsidev = dsi_get_dsidev_from_dssdev(dssdev);

	DSSDBG("dsi_vc_enable_hs(%d, %d)\n", channel, enable);

	WARN_ON(!dsi_bus_is_locked(dsidev));

	dsi_vc_enable(dsidev, channel, 0);
	dsi_if_enable(dsidev, 0);

	REG_FLD_MOD(dsidev, DSI_VC_CTRL(channel), enable, 9, 9);

	dsi_vc_enable(dsidev, channel, 1);
	dsi_if_enable(dsidev, 1);

	dsi_force_tx_stop_mode_io(dsidev);

	/* start the DDR clock by sending a NULL packet */
	if (dssdev->panel.dsi_vm_data.ddr_clk_always_on && enable)
		dsi_vc_send_null(dssdev, channel);
}
EXPORT_SYMBOL(omapdss_dsi_vc_enable_hs);

static void dsi_vc_flush_long_data(struct platform_device *dsidev, int channel)
{
	while (REG_GET(dsidev, DSI_VC_CTRL(channel), 20, 20)) {
		u32 val;
		val = dsi_read_reg(dsidev, DSI_VC_SHORT_PACKET_HEADER(channel));
		DSSDBG("\t\tb1 %#02x b2 %#02x b3 %#02x b4 %#02x\n",
				(val >> 0) & 0xff,
				(val >> 8) & 0xff,
				(val >> 16) & 0xff,
				(val >> 24) & 0xff);
	}
}

static void dsi_show_rx_ack_with_err(u16 err)
{
	DSSERR("\tACK with ERROR (%#x):\n", err);
	if (err & (1 << 0))
		DSSERR("\t\tSoT Error\n");
	if (err & (1 << 1))
		DSSERR("\t\tSoT Sync Error\n");
	if (err & (1 << 2))
		DSSERR("\t\tEoT Sync Error\n");
	if (err & (1 << 3))
		DSSERR("\t\tEscape Mode Entry Command Error\n");
	if (err & (1 << 4))
		DSSERR("\t\tLP Transmit Sync Error\n");
	if (err & (1 << 5))
		DSSERR("\t\tHS Receive Timeout Error\n");
	if (err & (1 << 6))
		DSSERR("\t\tFalse Control Error\n");
	if (err & (1 << 7))
		DSSERR("\t\t(reserved7)\n");
	if (err & (1 << 8))
		DSSERR("\t\tECC Error, single-bit (corrected)\n");
	if (err & (1 << 9))
		DSSERR("\t\tECC Error, multi-bit (not corrected)\n");
	if (err & (1 << 10))
		DSSERR("\t\tChecksum Error\n");
	if (err & (1 << 11))
		DSSERR("\t\tData type not recognized\n");
	if (err & (1 << 12))
		DSSERR("\t\tInvalid VC ID\n");
	if (err & (1 << 13))
		DSSERR("\t\tInvalid Transmission Length\n");
	if (err & (1 << 14))
		DSSERR("\t\t(reserved14)\n");
	if (err & (1 << 15))
		DSSERR("\t\tDSI Protocol Violation\n");
}

static u16 dsi_vc_flush_receive_data(struct platform_device *dsidev,
		int channel)
{
	/* RX_FIFO_NOT_EMPTY */
	while (REG_GET(dsidev, DSI_VC_CTRL(channel), 20, 20)) {
		u32 val;
		u8 dt;
		val = dsi_read_reg(dsidev, DSI_VC_SHORT_PACKET_HEADER(channel));
		DSSERR("\trawval %#08x\n", val);
		dt = FLD_GET(val, 5, 0);
		if (dt == MIPI_DSI_RX_ACKNOWLEDGE_AND_ERROR_REPORT) {
			u16 err = FLD_GET(val, 23, 8);
			dsi_show_rx_ack_with_err(err);
		} else if (dt == MIPI_DSI_RX_DCS_SHORT_READ_RESPONSE_1BYTE) {
			DSSERR("\tDCS short response, 1 byte: %#x\n",
					FLD_GET(val, 23, 8));
		} else if (dt == MIPI_DSI_RX_DCS_SHORT_READ_RESPONSE_2BYTE) {
			DSSERR("\tDCS short response, 2 byte: %#x\n",
					FLD_GET(val, 23, 8));
		} else if (dt == MIPI_DSI_RX_DCS_LONG_READ_RESPONSE) {
			DSSERR("\tDCS long response, len %d\n",
					FLD_GET(val, 23, 8));
			dsi_vc_flush_long_data(dsidev, channel);
		} else {
			DSSERR("\tunknown datatype 0x%02x\n", dt);
		}
	}
	return 0;
}

static int dsi_vc_send_bta(struct platform_device *dsidev, int channel)
{
	struct dsi_data *dsi = dsi_get_dsidrv_data(dsidev);

	if (dsi->debug_write || dsi->debug_read)
		DSSDBG("dsi_vc_send_bta %d\n", channel);

	WARN_ON(!dsi_bus_is_locked(dsidev));

	/* RX_FIFO_NOT_EMPTY */
	if (REG_GET(dsidev, DSI_VC_CTRL(channel), 20, 20)) {
		DSSERR("rx fifo not empty when sending BTA, dumping data:\n");
		dsi_vc_flush_receive_data(dsidev, channel);
	}

	REG_FLD_MOD(dsidev, DSI_VC_CTRL(channel), 1, 6, 6); /* BTA_EN */

	/* flush posted write */
	dsi_read_reg(dsidev, DSI_VC_CTRL(channel));

	return 0;
}

int dsi_vc_send_bta_sync(struct omap_dss_device *dssdev, int channel)
{
	struct platform_device *dsidev = dsi_get_dsidev_from_dssdev(dssdev);
	DECLARE_COMPLETION_ONSTACK(completion);
	int r = 0;
	u32 err;

	r = dsi_register_isr_vc(dsidev, channel, dsi_completion_handler,
			&completion, DSI_VC_IRQ_BTA);
	if (r)
		goto err0;

	r = dsi_register_isr(dsidev, dsi_completion_handler, &completion,
			DSI_IRQ_ERROR_MASK);
	if (r)
		goto err1;

	r = dsi_vc_send_bta(dsidev, channel);
	if (r)
		goto err2;

	if (wait_for_completion_timeout(&completion,
				msecs_to_jiffies(500)) == 0) {
		DSSERR("Failed to receive BTA\n");
		r = -EIO;
		goto err2;
	}

	err = dsi_get_errors(dsidev);
	if (err) {
		DSSERR("Error while sending BTA: %x\n", err);
		r = -EIO;
		goto err2;
	}
err2:
	dsi_unregister_isr(dsidev, dsi_completion_handler, &completion,
			DSI_IRQ_ERROR_MASK);
err1:
	dsi_unregister_isr_vc(dsidev, channel, dsi_completion_handler,
			&completion, DSI_VC_IRQ_BTA);
err0:
	return r;
}
EXPORT_SYMBOL(dsi_vc_send_bta_sync);

static inline void dsi_vc_write_long_header(struct platform_device *dsidev,
		int channel, u8 data_type, u16 len, u8 ecc)
{
	struct dsi_data *dsi = dsi_get_dsidrv_data(dsidev);
	u32 val;
	u8 data_id;

	WARN_ON(!dsi_bus_is_locked(dsidev));

	data_id = data_type | dsi->vc[channel].vc_id << 6;

	val = FLD_VAL(data_id, 7, 0) | FLD_VAL(len, 23, 8) |
		FLD_VAL(ecc, 31, 24);

	dsi_write_reg(dsidev, DSI_VC_LONG_PACKET_HEADER(channel), val);
}

static inline void dsi_vc_write_long_payload(struct platform_device *dsidev,
		int channel, u8 b1, u8 b2, u8 b3, u8 b4)
{
	u32 val;

	val = b4 << 24 | b3 << 16 | b2 << 8  | b1 << 0;

/*	DSSDBG("\twriting %02x, %02x, %02x, %02x (%#010x)\n",
			b1, b2, b3, b4, val); */

	dsi_write_reg(dsidev, DSI_VC_LONG_PACKET_PAYLOAD(channel), val);
}

static int dsi_vc_send_long(struct platform_device *dsidev, int channel,
		u8 data_type, u8 *data, u16 len, u8 ecc)
{
	/*u32 val; */
	struct dsi_data *dsi = dsi_get_dsidrv_data(dsidev);
	int i;
	u8 *p;
	int r = 0;
	u8 b1, b2, b3, b4;

	if (dsi->debug_write)
		DSSDBG("dsi_vc_send_long, %d bytes\n", len);

	/* len + header */
	if (dsi->vc[channel].fifo_size * 32 * 4 < len + 4) {
		DSSERR("unable to send long packet: packet too long.\n");
		return -EINVAL;
	}

	dsi_vc_config_source(dsidev, channel, DSI_VC_SOURCE_L4);

	dsi_vc_write_long_header(dsidev, channel, data_type, len, ecc);

	p = data;
	for (i = 0; i < len >> 2; i++) {
		if (dsi->debug_write)
			DSSDBG("\tsending full packet %d\n", i);

		b1 = *p++;
		b2 = *p++;
		b3 = *p++;
		b4 = *p++;

		dsi_vc_write_long_payload(dsidev, channel, b1, b2, b3, b4);
	}

	i = len % 4;
	if (i) {
		b1 = 0; b2 = 0; b3 = 0;

		if (dsi->debug_write)
			DSSDBG("\tsending remainder bytes %d\n", i);

		switch (i) {
		case 3:
			b1 = *p++;
			b2 = *p++;
			b3 = *p++;
			break;
		case 2:
			b1 = *p++;
			b2 = *p++;
			break;
		case 1:
			b1 = *p++;
			break;
		}

		dsi_vc_write_long_payload(dsidev, channel, b1, b2, b3, 0);
	}

	return r;
}

static int dsi_vc_send_short(struct platform_device *dsidev, int channel,
		u8 data_type, u16 data, u8 ecc)
{
	struct dsi_data *dsi = dsi_get_dsidrv_data(dsidev);
	u32 r;
	u8 data_id;

	WARN_ON(!dsi_bus_is_locked(dsidev));

	if (dsi->debug_write)
		DSSDBG("dsi_vc_send_short(ch%d, dt %#x, b1 %#x, b2 %#x)\n",
				channel,
				data_type, data & 0xff, (data >> 8) & 0xff);

	dsi_vc_config_source(dsidev, channel, DSI_VC_SOURCE_L4);

	if (FLD_GET(dsi_read_reg(dsidev, DSI_VC_CTRL(channel)), 16, 16)) {
		DSSERR("ERROR FIFO FULL, aborting transfer\n");
		return -EINVAL;
	}

	data_id = data_type | dsi->vc[channel].vc_id << 6;

	r = (data_id << 0) | (data << 8) | (ecc << 24);

	dsi_write_reg(dsidev, DSI_VC_SHORT_PACKET_HEADER(channel), r);

	return 0;
}

int dsi_vc_send_null(struct omap_dss_device *dssdev, int channel)
{
	struct platform_device *dsidev = dsi_get_dsidev_from_dssdev(dssdev);

	return dsi_vc_send_long(dsidev, channel, MIPI_DSI_NULL_PACKET, NULL,
		0, 0);
}
EXPORT_SYMBOL(dsi_vc_send_null);

static int dsi_vc_write_nosync_common(struct omap_dss_device *dssdev,
		int channel, u8 *data, int len, enum dss_dsi_content_type type)
{
	struct platform_device *dsidev = dsi_get_dsidev_from_dssdev(dssdev);
	int r;

	if (len == 0) {
		BUG_ON(type == DSS_DSI_CONTENT_DCS);
		r = dsi_vc_send_short(dsidev, channel,
				MIPI_DSI_GENERIC_SHORT_WRITE_0_PARAM, 0, 0);
	} else if (len == 1) {
		r = dsi_vc_send_short(dsidev, channel,
				type == DSS_DSI_CONTENT_GENERIC ?
				MIPI_DSI_GENERIC_SHORT_WRITE_1_PARAM :
				MIPI_DSI_DCS_SHORT_WRITE, data[0], 0);
	} else if (len == 2) {
		r = dsi_vc_send_short(dsidev, channel,
				type == DSS_DSI_CONTENT_GENERIC ?
				MIPI_DSI_GENERIC_SHORT_WRITE_2_PARAM :
				MIPI_DSI_DCS_SHORT_WRITE_PARAM,
				data[0] | (data[1] << 8), 0);
	} else {
		r = dsi_vc_send_long(dsidev, channel,
				type == DSS_DSI_CONTENT_GENERIC ?
				MIPI_DSI_GENERIC_LONG_WRITE :
				MIPI_DSI_DCS_LONG_WRITE, data, len, 0);
	}

	return r;
}

int dsi_vc_dcs_write_nosync(struct omap_dss_device *dssdev, int channel,
		u8 *data, int len)
{
	return dsi_vc_write_nosync_common(dssdev, channel, data, len,
			DSS_DSI_CONTENT_DCS);
}
EXPORT_SYMBOL(dsi_vc_dcs_write_nosync);

int dsi_vc_generic_write_nosync(struct omap_dss_device *dssdev, int channel,
		u8 *data, int len)
{
	return dsi_vc_write_nosync_common(dssdev, channel, data, len,
			DSS_DSI_CONTENT_GENERIC);
}
EXPORT_SYMBOL(dsi_vc_generic_write_nosync);

static int dsi_vc_write_common(struct omap_dss_device *dssdev, int channel,
		u8 *data, int len, enum dss_dsi_content_type type)
{
	struct platform_device *dsidev = dsi_get_dsidev_from_dssdev(dssdev);
	int r;

	r = dsi_vc_write_nosync_common(dssdev, channel, data, len, type);
	if (r)
		goto err;

	r = dsi_vc_send_bta_sync(dssdev, channel);
	if (r)
		goto err;

	/* RX_FIFO_NOT_EMPTY */
	if (REG_GET(dsidev, DSI_VC_CTRL(channel), 20, 20)) {
		DSSERR("rx fifo not empty after write, dumping data:\n");
		dsi_vc_flush_receive_data(dsidev, channel);
		r = -EIO;
		goto err;
	}

	return 0;
err:
	DSSERR("dsi_vc_write_common(ch %d, cmd 0x%02x, len %d) failed\n",
			channel, data[0], len);
	return r;
}

int dsi_vc_dcs_write(struct omap_dss_device *dssdev, int channel, u8 *data,
		int len)
{
	return dsi_vc_write_common(dssdev, channel, data, len,
			DSS_DSI_CONTENT_DCS);
}
EXPORT_SYMBOL(dsi_vc_dcs_write);

int dsi_vc_generic_write(struct omap_dss_device *dssdev, int channel, u8 *data,
		int len)
{
	return dsi_vc_write_common(dssdev, channel, data, len,
			DSS_DSI_CONTENT_GENERIC);
}
EXPORT_SYMBOL(dsi_vc_generic_write);

int dsi_vc_dcs_write_0(struct omap_dss_device *dssdev, int channel, u8 dcs_cmd)
{
	return dsi_vc_dcs_write(dssdev, channel, &dcs_cmd, 1);
}
EXPORT_SYMBOL(dsi_vc_dcs_write_0);

int dsi_vc_generic_write_0(struct omap_dss_device *dssdev, int channel)
{
	return dsi_vc_generic_write(dssdev, channel, NULL, 0);
}
EXPORT_SYMBOL(dsi_vc_generic_write_0);

int dsi_vc_dcs_write_1(struct omap_dss_device *dssdev, int channel, u8 dcs_cmd,
		u8 param)
{
	u8 buf[2];
	buf[0] = dcs_cmd;
	buf[1] = param;
	return dsi_vc_dcs_write(dssdev, channel, buf, 2);
}
EXPORT_SYMBOL(dsi_vc_dcs_write_1);

int dsi_vc_generic_write_1(struct omap_dss_device *dssdev, int channel,
		u8 param)
{
	return dsi_vc_generic_write(dssdev, channel, &param, 1);
}
EXPORT_SYMBOL(dsi_vc_generic_write_1);

int dsi_vc_generic_write_2(struct omap_dss_device *dssdev, int channel,
		u8 param1, u8 param2)
{
	u8 buf[2];
	buf[0] = param1;
	buf[1] = param2;
	return dsi_vc_generic_write(dssdev, channel, buf, 2);
}
EXPORT_SYMBOL(dsi_vc_generic_write_2);

static int dsi_vc_dcs_send_read_request(struct omap_dss_device *dssdev,
		int channel, u8 dcs_cmd)
{
	struct platform_device *dsidev = dsi_get_dsidev_from_dssdev(dssdev);
	struct dsi_data *dsi = dsi_get_dsidrv_data(dsidev);
	int r;

	if (dsi->debug_read)
		DSSDBG("dsi_vc_dcs_send_read_request(ch%d, dcs_cmd %x)\n",
			channel, dcs_cmd);

	r = dsi_vc_send_short(dsidev, channel, MIPI_DSI_DCS_READ, dcs_cmd, 0);
	if (r) {
		DSSERR("dsi_vc_dcs_send_read_request(ch %d, cmd 0x%02x)"
			" failed\n", channel, dcs_cmd);
		return r;
	}

	return 0;
}

static int dsi_vc_generic_send_read_request(struct omap_dss_device *dssdev,
		int channel, u8 *reqdata, int reqlen)
{
	struct platform_device *dsidev = dsi_get_dsidev_from_dssdev(dssdev);
	struct dsi_data *dsi = dsi_get_dsidrv_data(dsidev);
	u16 data;
	u8 data_type;
	int r;

	if (dsi->debug_read)
		DSSDBG("dsi_vc_generic_send_read_request(ch %d, reqlen %d)\n",
			channel, reqlen);

	if (reqlen == 0) {
		data_type = MIPI_DSI_GENERIC_READ_REQUEST_0_PARAM;
		data = 0;
	} else if (reqlen == 1) {
		data_type = MIPI_DSI_GENERIC_READ_REQUEST_1_PARAM;
		data = reqdata[0];
	} else if (reqlen == 2) {
		data_type = MIPI_DSI_GENERIC_READ_REQUEST_2_PARAM;
		data = reqdata[0] | (reqdata[1] << 8);
	} else {
		BUG();
	}

	r = dsi_vc_send_short(dsidev, channel, data_type, data, 0);
	if (r) {
		DSSERR("dsi_vc_generic_send_read_request(ch %d, reqlen %d)"
			" failed\n", channel, reqlen);
		return r;
	}

	return 0;
}

static int dsi_vc_read_rx_fifo(struct platform_device *dsidev, int channel,
		u8 *buf, int buflen, enum dss_dsi_content_type type)
{
	struct dsi_data *dsi = dsi_get_dsidrv_data(dsidev);
	u32 val;
	u8 dt;
	int r;

	/* RX_FIFO_NOT_EMPTY */
	if (REG_GET(dsidev, DSI_VC_CTRL(channel), 20, 20) == 0) {
		DSSERR("RX fifo empty when trying to read.\n");
		r = -EIO;
		goto err;
	}

	val = dsi_read_reg(dsidev, DSI_VC_SHORT_PACKET_HEADER(channel));
	if (dsi->debug_read)
		DSSDBG("\theader: %08x\n", val);
	dt = FLD_GET(val, 5, 0);
	if (dt == MIPI_DSI_RX_ACKNOWLEDGE_AND_ERROR_REPORT) {
		u16 err = FLD_GET(val, 23, 8);
		dsi_show_rx_ack_with_err(err);
		r = -EIO;
		goto err;

	} else if (dt == (type == DSS_DSI_CONTENT_GENERIC ?
			MIPI_DSI_RX_GENERIC_SHORT_READ_RESPONSE_1BYTE :
			MIPI_DSI_RX_DCS_SHORT_READ_RESPONSE_1BYTE)) {
		u8 data = FLD_GET(val, 15, 8);
		if (dsi->debug_read)
			DSSDBG("\t%s short response, 1 byte: %02x\n",
				type == DSS_DSI_CONTENT_GENERIC ? "GENERIC" :
				"DCS", data);

		if (buflen < 1) {
			r = -EIO;
			goto err;
		}

		buf[0] = data;

		return 1;
	} else if (dt == (type == DSS_DSI_CONTENT_GENERIC ?
			MIPI_DSI_RX_GENERIC_SHORT_READ_RESPONSE_2BYTE :
			MIPI_DSI_RX_DCS_SHORT_READ_RESPONSE_2BYTE)) {
		u16 data = FLD_GET(val, 23, 8);
		if (dsi->debug_read)
			DSSDBG("\t%s short response, 2 byte: %04x\n",
				type == DSS_DSI_CONTENT_GENERIC ? "GENERIC" :
				"DCS", data);

		if (buflen < 2) {
			r = -EIO;
			goto err;
		}

		buf[0] = data & 0xff;
		buf[1] = (data >> 8) & 0xff;

		return 2;
	} else if (dt == (type == DSS_DSI_CONTENT_GENERIC ?
			MIPI_DSI_RX_GENERIC_LONG_READ_RESPONSE :
			MIPI_DSI_RX_DCS_LONG_READ_RESPONSE)) {
		int w;
		int len = FLD_GET(val, 23, 8);
		if (dsi->debug_read)
			DSSDBG("\t%s long response, len %d\n",
				type == DSS_DSI_CONTENT_GENERIC ? "GENERIC" :
				"DCS", len);

		if (len > buflen) {
			r = -EIO;
			goto err;
		}

		/* two byte checksum ends the packet, not included in len */
		for (w = 0; w < len + 2;) {
			int b;
			val = dsi_read_reg(dsidev,
				DSI_VC_SHORT_PACKET_HEADER(channel));
			if (dsi->debug_read)
				DSSDBG("\t\t%02x %02x %02x %02x\n",
						(val >> 0) & 0xff,
						(val >> 8) & 0xff,
						(val >> 16) & 0xff,
						(val >> 24) & 0xff);

			for (b = 0; b < 4; ++b) {
				if (w < len)
					buf[w] = (val >> (b * 8)) & 0xff;
				/* we discard the 2 byte checksum */
				++w;
			}
		}

		return len;
	} else {
		DSSERR("\tunknown datatype 0x%02x\n", dt);
		r = -EIO;
		goto err;
	}

	BUG();
err:
	DSSERR("dsi_vc_read_rx_fifo(ch %d type %s) failed\n", channel,
		type == DSS_DSI_CONTENT_GENERIC ? "GENERIC" : "DCS");

	return r;
}

int dsi_vc_dcs_read(struct omap_dss_device *dssdev, int channel, u8 dcs_cmd,
		u8 *buf, int buflen)
{
	struct platform_device *dsidev = dsi_get_dsidev_from_dssdev(dssdev);
	int r;

	r = dsi_vc_dcs_send_read_request(dssdev, channel, dcs_cmd);
	if (r)
		goto err;

	r = dsi_vc_send_bta_sync(dssdev, channel);
	if (r)
		goto err;

	r = dsi_vc_read_rx_fifo(dsidev, channel, buf, buflen,
		DSS_DSI_CONTENT_DCS);
	if (r < 0)
		goto err;

	if (r != buflen) {
		r = -EIO;
		goto err;
	}

	return 0;
err:
	DSSERR("dsi_vc_dcs_read(ch %d, cmd 0x%02x) failed\n", channel, dcs_cmd);
	return r;
}
EXPORT_SYMBOL(dsi_vc_dcs_read);

static int dsi_vc_generic_read(struct omap_dss_device *dssdev, int channel,
		u8 *reqdata, int reqlen, u8 *buf, int buflen)
{
	struct platform_device *dsidev = dsi_get_dsidev_from_dssdev(dssdev);
	int r;

	r = dsi_vc_generic_send_read_request(dssdev, channel, reqdata, reqlen);
	if (r)
		return r;

	r = dsi_vc_send_bta_sync(dssdev, channel);
	if (r)
		return r;

	r = dsi_vc_read_rx_fifo(dsidev, channel, buf, buflen,
		DSS_DSI_CONTENT_GENERIC);
	if (r < 0)
		return r;

	if (r != buflen) {
		r = -EIO;
		return r;
	}

	return 0;
}

int dsi_vc_generic_read_0(struct omap_dss_device *dssdev, int channel, u8 *buf,
		int buflen)
{
	int r;

	r = dsi_vc_generic_read(dssdev, channel, NULL, 0, buf, buflen);
	if (r) {
		DSSERR("dsi_vc_generic_read_0(ch %d) failed\n", channel);
		return r;
	}

	return 0;
}
EXPORT_SYMBOL(dsi_vc_generic_read_0);

int dsi_vc_generic_read_1(struct omap_dss_device *dssdev, int channel, u8 param,
		u8 *buf, int buflen)
{
	int r;

	r = dsi_vc_generic_read(dssdev, channel, &param, 1, buf, buflen);
	if (r) {
		DSSERR("dsi_vc_generic_read_1(ch %d) failed\n", channel);
		return r;
	}

	return 0;
}
EXPORT_SYMBOL(dsi_vc_generic_read_1);

int dsi_vc_generic_read_2(struct omap_dss_device *dssdev, int channel,
		u8 param1, u8 param2, u8 *buf, int buflen)
{
	int r;
	u8 reqdata[2];

	reqdata[0] = param1;
	reqdata[1] = param2;

	r = dsi_vc_generic_read(dssdev, channel, reqdata, 2, buf, buflen);
	if (r) {
		DSSERR("dsi_vc_generic_read_2(ch %d) failed\n", channel);
		return r;
	}

	return 0;
}
EXPORT_SYMBOL(dsi_vc_generic_read_2);

int dsi_vc_set_max_rx_packet_size(struct omap_dss_device *dssdev, int channel,
		u16 len)
{
	struct platform_device *dsidev = dsi_get_dsidev_from_dssdev(dssdev);

	return dsi_vc_send_short(dsidev, channel,
			MIPI_DSI_SET_MAXIMUM_RETURN_PACKET_SIZE, len, 0);
}
EXPORT_SYMBOL(dsi_vc_set_max_rx_packet_size);

static int dsi_enter_ulps(struct platform_device *dsidev)
{
	struct dsi_data *dsi = dsi_get_dsidrv_data(dsidev);
	DECLARE_COMPLETION_ONSTACK(completion);
	int r, i;
	unsigned mask;

	DSSDBGF();

	WARN_ON(!dsi_bus_is_locked(dsidev));

	WARN_ON(dsi->ulps_enabled);

	if (dsi->ulps_enabled)
		return 0;

	/* DDR_CLK_ALWAYS_ON */
	if (REG_GET(dsidev, DSI_CLK_CTRL, 13, 13)) {
		dsi_if_enable(dsidev, 0);
		REG_FLD_MOD(dsidev, DSI_CLK_CTRL, 0, 13, 13);
		dsi_if_enable(dsidev, 1);
	}

	dsi_sync_vc(dsidev, 0);
	dsi_sync_vc(dsidev, 1);
	dsi_sync_vc(dsidev, 2);
	dsi_sync_vc(dsidev, 3);

	dsi_force_tx_stop_mode_io(dsidev);

	dsi_vc_enable(dsidev, 0, false);
	dsi_vc_enable(dsidev, 1, false);
	dsi_vc_enable(dsidev, 2, false);
	dsi_vc_enable(dsidev, 3, false);

	if (REG_GET(dsidev, DSI_COMPLEXIO_CFG2, 16, 16)) {	/* HS_BUSY */
		DSSERR("HS busy when enabling ULPS\n");
		return -EIO;
	}

	if (REG_GET(dsidev, DSI_COMPLEXIO_CFG2, 17, 17)) {	/* LP_BUSY */
		DSSERR("LP busy when enabling ULPS\n");
		return -EIO;
	}

	r = dsi_register_isr_cio(dsidev, dsi_completion_handler, &completion,
			DSI_CIO_IRQ_ULPSACTIVENOT_ALL0);
	if (r)
		return r;

	mask = 0;

	for (i = 0; i < dsi->num_lanes_supported; ++i) {
		if (dsi->lanes[i].function == DSI_LANE_UNUSED)
			continue;
		mask |= 1 << i;
	}
	/* Assert TxRequestEsc for data lanes and TxUlpsClk for clk lane */
	/* LANEx_ULPS_SIG2 */
	REG_FLD_MOD(dsidev, DSI_COMPLEXIO_CFG2, mask, 9, 5);

	/* flush posted write and wait for SCP interface to finish the write */
	dsi_read_reg(dsidev, DSI_COMPLEXIO_CFG2);

	if (wait_for_completion_timeout(&completion,
				msecs_to_jiffies(1000)) == 0) {
		DSSERR("ULPS enable timeout\n");
		r = -EIO;
		goto err;
	}

	dsi_unregister_isr_cio(dsidev, dsi_completion_handler, &completion,
			DSI_CIO_IRQ_ULPSACTIVENOT_ALL0);

	/* Reset LANEx_ULPS_SIG2 */
	REG_FLD_MOD(dsidev, DSI_COMPLEXIO_CFG2, 0, 9, 5);

	/* flush posted write and wait for SCP interface to finish the write */
	dsi_read_reg(dsidev, DSI_COMPLEXIO_CFG2);

	dsi_cio_power(dsidev, DSI_COMPLEXIO_POWER_ULPS);

	dsi_if_enable(dsidev, false);

	dsi->ulps_enabled = true;

	return 0;

err:
	dsi_unregister_isr_cio(dsidev, dsi_completion_handler, &completion,
			DSI_CIO_IRQ_ULPSACTIVENOT_ALL0);
	return r;
}

static void dsi_set_lp_rx_timeout(struct platform_device *dsidev,
		unsigned ticks, bool x4, bool x16)
{
	unsigned long fck;
	unsigned long total_ticks;
	u32 r;

	BUG_ON(ticks > 0x1fff);

	/* ticks in DSI_FCK */
	fck = dsi_fclk_rate(dsidev);

	r = dsi_read_reg(dsidev, DSI_TIMING2);
	r = FLD_MOD(r, 1, 15, 15);	/* LP_RX_TO */
	r = FLD_MOD(r, x16 ? 1 : 0, 14, 14);	/* LP_RX_TO_X16 */
	r = FLD_MOD(r, x4 ? 1 : 0, 13, 13);	/* LP_RX_TO_X4 */
	r = FLD_MOD(r, ticks, 12, 0);	/* LP_RX_COUNTER */
	dsi_write_reg(dsidev, DSI_TIMING2, r);

	total_ticks = ticks * (x16 ? 16 : 1) * (x4 ? 4 : 1);

	DSSDBG("LP_RX_TO %lu ticks (%#x%s%s) = %lu ns\n",
			total_ticks,
			ticks, x4 ? " x4" : "", x16 ? " x16" : "",
			(total_ticks * 1000) / (fck / 1000 / 1000));
}

static void dsi_set_ta_timeout(struct platform_device *dsidev, unsigned ticks,
		bool x8, bool x16)
{
	unsigned long fck;
	unsigned long total_ticks;
	u32 r;

	BUG_ON(ticks > 0x1fff);

	/* ticks in DSI_FCK */
	fck = dsi_fclk_rate(dsidev);

	r = dsi_read_reg(dsidev, DSI_TIMING1);
	r = FLD_MOD(r, 1, 31, 31);	/* TA_TO */
	r = FLD_MOD(r, x16 ? 1 : 0, 30, 30);	/* TA_TO_X16 */
	r = FLD_MOD(r, x8 ? 1 : 0, 29, 29);	/* TA_TO_X8 */
	r = FLD_MOD(r, ticks, 28, 16);	/* TA_TO_COUNTER */
	dsi_write_reg(dsidev, DSI_TIMING1, r);

	total_ticks = ticks * (x16 ? 16 : 1) * (x8 ? 8 : 1);

	DSSDBG("TA_TO %lu ticks (%#x%s%s) = %lu ns\n",
			total_ticks,
			ticks, x8 ? " x8" : "", x16 ? " x16" : "",
			(total_ticks * 1000) / (fck / 1000 / 1000));
}

static void dsi_set_stop_state_counter(struct platform_device *dsidev,
		unsigned ticks, bool x4, bool x16)
{
	unsigned long fck;
	unsigned long total_ticks;
	u32 r;

	BUG_ON(ticks > 0x1fff);

	/* ticks in DSI_FCK */
	fck = dsi_fclk_rate(dsidev);

	r = dsi_read_reg(dsidev, DSI_TIMING1);
	r = FLD_MOD(r, 1, 15, 15);	/* FORCE_TX_STOP_MODE_IO */
	r = FLD_MOD(r, x16 ? 1 : 0, 14, 14);	/* STOP_STATE_X16_IO */
	r = FLD_MOD(r, x4 ? 1 : 0, 13, 13);	/* STOP_STATE_X4_IO */
	r = FLD_MOD(r, ticks, 12, 0);	/* STOP_STATE_COUNTER_IO */
	dsi_write_reg(dsidev, DSI_TIMING1, r);

	total_ticks = ticks * (x16 ? 16 : 1) * (x4 ? 4 : 1);

	DSSDBG("STOP_STATE_COUNTER %lu ticks (%#x%s%s) = %lu ns\n",
			total_ticks,
			ticks, x4 ? " x4" : "", x16 ? " x16" : "",
			(total_ticks * 1000) / (fck / 1000 / 1000));
}

static void dsi_set_hs_tx_timeout(struct platform_device *dsidev,
		unsigned ticks, bool x4, bool x16)
{
	unsigned long fck;
	unsigned long total_ticks;
	u32 r;

	BUG_ON(ticks > 0x1fff);

	/* ticks in TxByteClkHS */
	fck = dsi_get_txbyteclkhs(dsidev);

	r = dsi_read_reg(dsidev, DSI_TIMING2);
	r = FLD_MOD(r, 1, 31, 31);	/* HS_TX_TO */
	r = FLD_MOD(r, x16 ? 1 : 0, 30, 30);	/* HS_TX_TO_X16 */
	r = FLD_MOD(r, x4 ? 1 : 0, 29, 29);	/* HS_TX_TO_X8 (4 really) */
	r = FLD_MOD(r, ticks, 28, 16);	/* HS_TX_TO_COUNTER */
	dsi_write_reg(dsidev, DSI_TIMING2, r);

	total_ticks = ticks * (x16 ? 16 : 1) * (x4 ? 4 : 1);

	DSSDBG("HS_TX_TO %lu ticks (%#x%s%s) = %lu ns\n",
			total_ticks,
			ticks, x4 ? " x4" : "", x16 ? " x16" : "",
			(total_ticks * 1000) / (fck / 1000 / 1000));
}

static void dsi_config_vp_num_line_buffers(struct omap_dss_device *dssdev)
{
	struct platform_device *dsidev = dsi_get_dsidev_from_dssdev(dssdev);
	struct dsi_data *dsi = dsi_get_dsidrv_data(dsidev);

	if (dssdev->panel.dsi_mode == OMAP_DSS_DSI_VIDEO_MODE) {
		int bpp = dsi_get_pixel_size(dssdev->panel.dsi_pix_fmt);
		unsigned line_buf_size = dsi_get_line_buf_size(dsidev);
		struct omap_video_timings *timings = &dssdev->panel.timings;
		/*
		 * Don't use line buffers if width is greater than the video
		 * port's line buffer size
		 */
		if (line_buf_size <= timings->x_res * bpp / 8)
			dsi->num_line_buffers = 0;
		else
			dsi->num_line_buffers = 2;
	} else {
		/* Use maximum number of line buffers in command mode */
		dsi->num_line_buffers = 2;
	}

	/* LINE_BUFFER */
	REG_FLD_MOD(dsidev, DSI_CTRL, dsi->num_line_buffers, 13, 12);
}

static void dsi_config_vp_sync_events(struct omap_dss_device *dssdev)
{
	struct platform_device *dsidev = dsi_get_dsidev_from_dssdev(dssdev);
	int de_pol = dssdev->panel.dsi_vm_data.vp_de_pol;
	int hsync_pol = dssdev->panel.dsi_vm_data.vp_hsync_pol;
	int vsync_pol = dssdev->panel.dsi_vm_data.vp_vsync_pol;
	bool vsync_end = dssdev->panel.dsi_vm_data.vp_vsync_end;
	bool hsync_end = dssdev->panel.dsi_vm_data.vp_hsync_end;
	u32 r;

	r = dsi_read_reg(dsidev, DSI_CTRL);
	r = FLD_MOD(r, de_pol, 9, 9);		/* VP_DE_POL */
	r = FLD_MOD(r, hsync_pol, 10, 10);	/* VP_HSYNC_POL */
	r = FLD_MOD(r, vsync_pol, 11, 11);	/* VP_VSYNC_POL */
	r = FLD_MOD(r, 1, 15, 15);		/* VP_VSYNC_START */
	r = FLD_MOD(r, vsync_end, 16, 16);	/* VP_VSYNC_END */
	r = FLD_MOD(r, 1, 17, 17);		/* VP_HSYNC_START */
	r = FLD_MOD(r, hsync_end, 18, 18);	/* VP_HSYNC_END */
	dsi_write_reg(dsidev, DSI_CTRL, r);
}

static void dsi_config_blanking_modes(struct omap_dss_device *dssdev)
{
	struct platform_device *dsidev = dsi_get_dsidev_from_dssdev(dssdev);
	int blanking_mode = dssdev->panel.dsi_vm_data.blanking_mode;
	int hfp_blanking_mode = dssdev->panel.dsi_vm_data.hfp_blanking_mode;
	int hbp_blanking_mode = dssdev->panel.dsi_vm_data.hbp_blanking_mode;
	int hsa_blanking_mode = dssdev->panel.dsi_vm_data.hsa_blanking_mode;
	u32 r;

	/*
	 * 0 = TX FIFO packets sent or LPS in corresponding blanking periods
	 * 1 = Long blanking packets are sent in corresponding blanking periods
	 */
	r = dsi_read_reg(dsidev, DSI_CTRL);
	r = FLD_MOD(r, blanking_mode, 20, 20);		/* BLANKING_MODE */
	r = FLD_MOD(r, hfp_blanking_mode, 21, 21);	/* HFP_BLANKING */
	r = FLD_MOD(r, hbp_blanking_mode, 22, 22);	/* HBP_BLANKING */
	r = FLD_MOD(r, hsa_blanking_mode, 23, 23);	/* HSA_BLANKING */
	dsi_write_reg(dsidev, DSI_CTRL, r);
}

<<<<<<< HEAD
static int dsi_compute_interleave_hs(int blank, bool ddr_alwon, int enter_hs,
		int exit_hs, int ddr_pre, int ddr_post)
{
	int transition, trans1, trans2;

	if (ddr_alwon) {
		transition = enter_hs + exit_hs + max(enter_hs, 2) + 1;
	} else {
		trans1 = ddr_pre + enter_hs + exit_hs + max(enter_hs, 2) + 1;
		trans2 = ddr_pre + enter_hs + ddr_post + ddr_pre + enter_hs + 1;
		transition = max(trans1, trans2);
	}

	return blank > transition ? blank - transition : 0;
}


static int dsi_compute_interleave_lp(int blank, int enter_hs, int exit_hs,
		int lp_clk_div, int regm_dsi)
{
	int trans_lp, lp_avail, lp_inter, dsi_hsdiv;

	dsi_hsdiv = regm_dsi - 1;

	trans_lp = exit_hs + max(enter_hs, 2) + 1;
	lp_avail = 16 * (blank - trans_lp);	/* unit is clkin4DDR */
	lp_inter = ((lp_avail - 8 * 16 - 5 * dsi_hsdiv) / dsi_hsdiv
			/ lp_clk_div - 26) / 16;

	return max(lp_inter, 0);
=======
static void dsi_check_dispc_hsync_period(struct omap_dss_device *dssdev)
{
	struct platform_device *dsidev = dsi_get_dsidev_from_dssdev(dssdev);
	struct dsi_data *dsi = dsi_get_dsidrv_data(dsidev);
	unsigned long dsi_fclk;
	int num_line_buffers = dsi->num_line_buffers;
	unsigned long dispc_hsync = dssdev->panel.timings.hsw;
	unsigned long pix_clk = dssdev->panel.timings.pixel_clock;
	unsigned long pcd;
	dsi_fclk = dsi_get_pll_hsdiv_dsi_rate(dsidev);
	pcd = dssdev->clocks.dispc.channel.pck_div;

	/* OMAP4xx / OMAP5 ES1.0 Errata i483: DSI engine
	 is not always detecting the first VSYNC HSYNC
	signals received on the video port in video mode.

	Workaround proposed: Because before first
	VSYNC rising edge, one HSYNC is transmitted
	and clock is transmitted during that HSYNC period,
	the workaround is to have the HSYNC period of
	DISPC longer than the timing described below:
	* Config with line buffers:
		3 VP_PCLK + 6 VP_CLK + 6 DSI_CLK
	* Config w/o line buffers:
		3 VP_PCLK + 2 VP_CLK
	*/

	if ((cpu_is_omap54xx() && (omap_rev() == OMAP5430_REV_ES1_0 ||
		omap_rev() == OMAP5432_REV_ES1_0)) || cpu_is_omap44xx()) {
		if (pcd == 0 || dsi_fclk == 0) {
			DSSERR("dsi_fclk or pck_div should not be null");
			return;
		}
		if (num_line_buffers) {
			if (dispc_hsync <
				(3 + 6/pcd + ((6*pix_clk*1000)/dsi_fclk)))
				DSSERR("HSYNC period less than expected");
		} else {
			if (dispc_hsync < (3 + 2/pcd))
				DSSERR("HSYNC period less than expected");
		}
	}
>>>>>>> 6a0da30a
}

static int dsi_proto_config(struct omap_dss_device *dssdev)
{
	struct platform_device *dsidev = dsi_get_dsidev_from_dssdev(dssdev);
	u32 r;
	int buswidth = 0;

	dsi_config_tx_fifo(dsidev, DSI_FIFO_SIZE_32,
			DSI_FIFO_SIZE_32,
			DSI_FIFO_SIZE_32,
			DSI_FIFO_SIZE_32);

	dsi_config_rx_fifo(dsidev, DSI_FIFO_SIZE_32,
			DSI_FIFO_SIZE_32,
			DSI_FIFO_SIZE_32,
			DSI_FIFO_SIZE_32);

	/* XXX what values for the timeouts? */
	dsi_set_stop_state_counter(dsidev, 0x1000, false, false);
	dsi_set_ta_timeout(dsidev, 0x1fff, true, true);
	dsi_set_lp_rx_timeout(dsidev, 0x1fff, true, true);
	dsi_set_hs_tx_timeout(dsidev, 0x1fff, true, true);

	switch (dsi_get_pixel_size(dssdev->panel.dsi_pix_fmt)) {
	case 16:
		buswidth = 0;
		break;
	case 18:
		buswidth = 1;
		break;
	case 24:
		buswidth = 2;
		break;
	default:
		BUG();
	}

	r = dsi_read_reg(dsidev, DSI_CTRL);
	r = FLD_MOD(r, 1, 1, 1);	/* CS_RX_EN */
	r = FLD_MOD(r, 1, 2, 2);	/* ECC_RX_EN */
	r = FLD_MOD(r, 1, 3, 3);	/* TX_FIFO_ARBITRATION */
	r = FLD_MOD(r, 1, 4, 4);	/* VP_CLK_RATIO, always 1, see errata*/
	r = FLD_MOD(r, buswidth, 7, 6); /* VP_DATA_BUS_WIDTH */
	r = FLD_MOD(r, 0, 8, 8);	/* VP_CLK_POL */
	r = FLD_MOD(r, 1, 14, 14);	/* TRIGGER_RESET_MODE */
	r = FLD_MOD(r, 1, 19, 19);	/* EOT_ENABLE */
	if (!dss_has_feature(FEAT_DSI_DCS_CMD_CONFIG_VC)) {
		r = FLD_MOD(r, 1, 24, 24);	/* DCS_CMD_ENABLE */
		/* DCS_CMD_CODE, 1=start, 0=continue */
		r = FLD_MOD(r, 0, 25, 25);
	}

	dsi_write_reg(dsidev, DSI_CTRL, r);

	dsi_config_vp_num_line_buffers(dssdev);

	if (dssdev->panel.dsi_mode == OMAP_DSS_DSI_VIDEO_MODE) {
		dsi_config_vp_sync_events(dssdev);
		dsi_config_blanking_modes(dssdev);
		dsi_check_dispc_hsync_period(dssdev);
	}

	dsi_vc_initial_config(dsidev, 0);
	dsi_vc_initial_config(dsidev, 1);
	dsi_vc_initial_config(dsidev, 2);
	dsi_vc_initial_config(dsidev, 3);

	return 0;
}

static void dsi_proto_timings(struct omap_dss_device *dssdev)
{
	struct platform_device *dsidev = dsi_get_dsidev_from_dssdev(dssdev);
	struct dsi_data *dsi = dsi_get_dsidrv_data(dsidev);
	unsigned tlpx, tclk_zero, tclk_prepare, tclk_trail;
	unsigned tclk_pre, tclk_post;
	unsigned ths_prepare, ths_prepare_ths_zero, ths_zero;
	unsigned ths_trail, ths_exit;
	unsigned ddr_clk_pre, ddr_clk_post;
	unsigned enter_hs_mode_lat, exit_hs_mode_lat;
	unsigned ths_eot;
	int ndl = dsi->num_lanes_used - 1;
	unsigned offset_ddr_clk;
	u32 r;

	r = dsi_read_reg(dsidev, DSI_DSIPHY_CFG0);
	ths_prepare = FLD_GET(r, 31, 24);
	ths_prepare_ths_zero = FLD_GET(r, 23, 16);
	ths_zero = ths_prepare_ths_zero - ths_prepare;
	ths_trail = FLD_GET(r, 15, 8);
	ths_exit = FLD_GET(r, 7, 0);

	r = dsi_read_reg(dsidev, DSI_DSIPHY_CFG1);
	tlpx = FLD_GET(r, 22, 16) * 2;
	tclk_trail = FLD_GET(r, 15, 8);
	tclk_zero = FLD_GET(r, 7, 0);

	r = dsi_read_reg(dsidev, DSI_DSIPHY_CFG2);
	tclk_prepare = FLD_GET(r, 7, 0);

	/* min 8*UI */
	tclk_pre = 20;
	/* min 60ns + 52*UI */
	tclk_post = ns2ddr(dsidev, 60) + 26;

	ths_eot = DIV_ROUND_UP(4, ndl);

	/* DDR PRE & DDR POST increased to keep LP-11 under 10 usec */
	offset_ddr_clk = dssdev->clocks.dsi.offset_ddr_clk;


	ddr_clk_pre = DIV_ROUND_UP(tclk_pre + tlpx + tclk_zero + tclk_prepare,
			4) + offset_ddr_clk;
	ddr_clk_post = DIV_ROUND_UP(tclk_post + ths_trail, 4) + ths_eot
		+ offset_ddr_clk;

	BUG_ON(ddr_clk_pre == 0 || ddr_clk_pre > 255);
	BUG_ON(ddr_clk_post == 0 || ddr_clk_post > 255);

	r = dsi_read_reg(dsidev, DSI_CLK_TIMING);
	r = FLD_MOD(r, ddr_clk_pre, 15, 8);
	r = FLD_MOD(r, ddr_clk_post, 7, 0);
	dsi_write_reg(dsidev, DSI_CLK_TIMING, r);

	DSSDBG("ddr_clk_pre %u, ddr_clk_post %u\n",
			ddr_clk_pre,
			ddr_clk_post);

	enter_hs_mode_lat = 1 + DIV_ROUND_UP(tlpx, 4) +
		DIV_ROUND_UP(ths_prepare, 4) +
		DIV_ROUND_UP(ths_zero + 3, 4);

	exit_hs_mode_lat = DIV_ROUND_UP(ths_trail + ths_exit, 4) + 1 + ths_eot;

	r = FLD_VAL(enter_hs_mode_lat, 31, 16) |
		FLD_VAL(exit_hs_mode_lat, 15, 0);
	dsi_write_reg(dsidev, DSI_VM_TIMING7, r);

	DSSDBG("enter_hs_mode_lat %u, exit_hs_mode_lat %u\n",
			enter_hs_mode_lat, exit_hs_mode_lat);

	 if (dssdev->panel.dsi_mode == OMAP_DSS_DSI_VIDEO_MODE) {
		/* TODO: Implement a video mode check_timings function */
		int hsa = dssdev->panel.dsi_vm_data.hsa;
		int hfp = dssdev->panel.dsi_vm_data.hfp;
		int hbp = dssdev->panel.dsi_vm_data.hbp;
		int vsa = dssdev->panel.dsi_vm_data.vsa;
		int vfp = dssdev->panel.dsi_vm_data.vfp;
		int vbp = dssdev->panel.dsi_vm_data.vbp;
		int window_sync = dssdev->panel.dsi_vm_data.window_sync;
		bool hsync_end = dssdev->panel.dsi_vm_data.vp_hsync_end;
		bool ddr_alwon = dssdev->panel.dsi_vm_data.ddr_clk_always_on;
		int lp_clk_div = dssdev->clocks.dsi.lp_clk_div;
		int regm_dsi = dssdev->clocks.dsi.regm_dsi;
		struct omap_video_timings *timings = &dssdev->panel.timings;
		int bpp = dsi_get_pixel_size(dssdev->panel.dsi_pix_fmt);
		int tl, t_he, width_bytes;
		int hsa_interleave_hs, hsa_interleave_lp;
		int hfp_interleave_hs, hfp_interleave_lp;
		int hbp_interleave_hs, hbp_interleave_lp;
		int bl_interleave_hs, bl_interleave_lp, bllp;

		t_he = hsync_end ?
			((hsa == 0 && ndl == 3) ? 1 : DIV_ROUND_UP(4, ndl)) : 0;

		width_bytes = DIV_ROUND_UP(timings->x_res * bpp, 8);

		/* TL = t_HS + HSA + t_HE + HFP + ceil((WC + 6) / NDL) + HBP */
		tl = DIV_ROUND_UP(4, ndl) + (hsync_end ? hsa : 0) + t_he + hfp +
			DIV_ROUND_UP(width_bytes + 6, ndl) + hbp;

		DSSDBG("HBP: %d, HFP: %d, HSA: %d, TL: %d TXBYTECLKHS\n", hbp,
			hfp, hsync_end ? hsa : 0, tl);
		DSSDBG("VBP: %d, VFP: %d, VSA: %d, VACT: %d lines\n", vbp, vfp,
			vsa, timings->y_res);

		r = dsi_read_reg(dsidev, DSI_VM_TIMING1);
		r = FLD_MOD(r, hbp, 11, 0);	/* HBP */
		r = FLD_MOD(r, hfp, 23, 12);	/* HFP */
		r = FLD_MOD(r, hsync_end ? hsa : 0, 31, 24);	/* HSA */
		dsi_write_reg(dsidev, DSI_VM_TIMING1, r);

		r = dsi_read_reg(dsidev, DSI_VM_TIMING2);
		r = FLD_MOD(r, vbp, 7, 0);	/* VBP */
		r = FLD_MOD(r, vfp, 15, 8);	/* VFP */
		r = FLD_MOD(r, vsa, 23, 16);	/* VSA */
		r = FLD_MOD(r, window_sync, 27, 24);	/* WINDOW_SYNC */
		dsi_write_reg(dsidev, DSI_VM_TIMING2, r);

		r = dsi_read_reg(dsidev, DSI_VM_TIMING3);
		r = FLD_MOD(r, timings->y_res, 14, 0);	/* VACT */
		r = FLD_MOD(r, tl, 31, 16);		/* TL */
		dsi_write_reg(dsidev, DSI_VM_TIMING3, r);

		/* Command mode interleave configuration */

		hsa_interleave_hs = dsi_compute_interleave_hs(hsa, ddr_alwon,
					enter_hs_mode_lat, exit_hs_mode_lat,
					ddr_clk_pre, ddr_clk_post);

		hfp_interleave_hs = dsi_compute_interleave_hs(hfp, ddr_alwon,
					enter_hs_mode_lat, exit_hs_mode_lat,
					ddr_clk_pre, ddr_clk_post);

		hbp_interleave_hs = dsi_compute_interleave_hs(hbp, ddr_alwon,
					enter_hs_mode_lat, exit_hs_mode_lat,
					ddr_clk_pre, ddr_clk_post);

		hsa_interleave_lp = dsi_compute_interleave_lp(hsa,
					enter_hs_mode_lat, exit_hs_mode_lat,
					lp_clk_div, regm_dsi);

		hfp_interleave_lp = dsi_compute_interleave_lp(hfp,
					enter_hs_mode_lat, exit_hs_mode_lat,
					lp_clk_div, regm_dsi);

		hbp_interleave_lp = dsi_compute_interleave_lp(hbp,
					enter_hs_mode_lat, exit_hs_mode_lat,
					lp_clk_div, regm_dsi);

		/*
		 * BLLP gap is between HE and HS short packets during vertical
		 * blanking
		 */
		bllp = hbp + hfp + DIV_ROUND_UP(width_bytes + 6, ndl);

		bl_interleave_hs = dsi_compute_interleave_hs(bllp, ddr_alwon,
					enter_hs_mode_lat, exit_hs_mode_lat,
					ddr_clk_pre, ddr_clk_post);

		bl_interleave_lp = dsi_compute_interleave_lp(bllp,
					enter_hs_mode_lat, exit_hs_mode_lat,
					lp_clk_div, regm_dsi);

		r = dsi_read_reg(dsidev, DSI_VM_TIMING4);
		r = FLD_MOD(r, hsa_interleave_hs, 23, 16);
		r = FLD_MOD(r, hfp_interleave_hs, 15, 8);
		r = FLD_MOD(r, hbp_interleave_hs, 7, 0);
		dsi_write_reg(dsidev, DSI_VM_TIMING4, r);

		r = dsi_read_reg(dsidev, DSI_VM_TIMING5);
		r = FLD_MOD(r, hsa_interleave_lp, 23, 16);
		r = FLD_MOD(r, hfp_interleave_lp, 15, 8);
		r = FLD_MOD(r, hbp_interleave_lp, 7, 0);
		dsi_write_reg(dsidev, DSI_VM_TIMING5, r);

		r = dsi_read_reg(dsidev, DSI_VM_TIMING6);
		r = FLD_MOD(r, bl_interleave_hs, 31, 15);
		r = FLD_MOD(r, bl_interleave_lp, 16, 0);
		dsi_write_reg(dsidev, DSI_VM_TIMING6, r);
	}
}

int dsi_enable_video_output(struct omap_dss_device *dssdev, int channel)
{
	struct platform_device *dsidev = dsi_get_dsidev_from_dssdev(dssdev);
	int bpp = dsi_get_pixel_size(dssdev->panel.dsi_pix_fmt);
	u8 data_type;
	u16 word_count;
	int r;

	if (dssdev->panel.dsi_mode == OMAP_DSS_DSI_VIDEO_MODE) {
		switch (dssdev->panel.dsi_pix_fmt) {
		case OMAP_DSS_DSI_FMT_RGB888:
			data_type = MIPI_DSI_PACKED_PIXEL_STREAM_24;
			break;
		case OMAP_DSS_DSI_FMT_RGB666:
			data_type = MIPI_DSI_PIXEL_STREAM_3BYTE_18;
			break;
		case OMAP_DSS_DSI_FMT_RGB666_PACKED:
			data_type = MIPI_DSI_PACKED_PIXEL_STREAM_18;
			break;
		case OMAP_DSS_DSI_FMT_RGB565:
			data_type = MIPI_DSI_PACKED_PIXEL_STREAM_16;
			break;
		default:
			BUG();
		};

		dsi_if_enable(dsidev, false);
		dsi_vc_enable(dsidev, channel, false);

		/* MODE, 1 = video mode */
		REG_FLD_MOD(dsidev, DSI_VC_CTRL(channel), 1, 4, 4);

		word_count = DIV_ROUND_UP(dssdev->panel.timings.x_res * bpp, 8);

		dsi_vc_write_long_header(dsidev, channel, data_type,
				word_count, 0);

		dsi_vc_enable(dsidev, channel, true);
		dsi_if_enable(dsidev, true);
	}

	r = dss_mgr_enable(dssdev->manager);
	if (r) {
		if (dssdev->panel.dsi_mode == OMAP_DSS_DSI_VIDEO_MODE) {
			dsi_if_enable(dsidev, false);
			dsi_vc_enable(dsidev, channel, false);
		}

		return r;
	}

	return 0;
}
EXPORT_SYMBOL(dsi_enable_video_output);

void dsi_disable_video_output(struct omap_dss_device *dssdev, int channel)
{
	struct platform_device *dsidev = dsi_get_dsidev_from_dssdev(dssdev);

	if (dssdev->panel.dsi_mode == OMAP_DSS_DSI_VIDEO_MODE) {
		dsi_if_enable(dsidev, false);
		dsi_vc_enable(dsidev, channel, false);

		/* MODE, 0 = command mode */
		REG_FLD_MOD(dsidev, DSI_VC_CTRL(channel), 0, 4, 4);

		dsi_vc_enable(dsidev, channel, true);
		dsi_if_enable(dsidev, true);
	}

	dss_mgr_disable(dssdev->manager);
}
EXPORT_SYMBOL(dsi_disable_video_output);

static void dsi_update_screen_dispc(struct omap_dss_device *dssdev,
		u16 w, u16 h)
{
	struct platform_device *dsidev = dsi_get_dsidev_from_dssdev(dssdev);
	struct dsi_data *dsi = dsi_get_dsidrv_data(dsidev);
	unsigned bytespp;
	unsigned bytespl;
	unsigned bytespf;
	unsigned total_len;
	unsigned packet_payload;
	unsigned packet_len;
	u32 l;
	int r;
	const unsigned channel = dsi->update_channel;
	const unsigned line_buf_size = dsi_get_line_buf_size(dsidev);

	DSSDBG("dsi_update_screen_dispc(%dx%d)\n", w, h);

	dsi_vc_config_source(dsidev, channel, DSI_VC_SOURCE_VP);

	bytespp	= dsi_get_pixel_size(dssdev->panel.dsi_pix_fmt) / 8;
	bytespl = w * bytespp;
	bytespf = bytespl * h;

	/* NOTE: packet_payload has to be equal to N * bytespl, where N is
	 * number of lines in a packet.  See errata about VP_CLK_RATIO */

	if (bytespf < line_buf_size)
		packet_payload = bytespf;
	else
		packet_payload = (line_buf_size) / bytespl * bytespl;

	packet_len = packet_payload + 1;	/* 1 byte for DCS cmd */
	total_len = (bytespf / packet_payload) * packet_len;

	if (bytespf % packet_payload)
		total_len += (bytespf % packet_payload) + 1;

	l = FLD_VAL(total_len, 23, 0); /* TE_SIZE */
	dsi_write_reg(dsidev, DSI_VC_TE(channel), l);

	dsi_vc_write_long_header(dsidev, channel, MIPI_DSI_DCS_LONG_WRITE,
		packet_len, 0);

	if (dsi->te_enabled)
		l = FLD_MOD(l, 1, 30, 30); /* TE_EN */
	else
		l = FLD_MOD(l, 1, 31, 31); /* TE_START */
	dsi_write_reg(dsidev, DSI_VC_TE(channel), l);

	/* We put SIDLEMODE to no-idle for the duration of the transfer,
	 * because DSS interrupts are not capable of waking up the CPU and the
	 * framedone interrupt could be delayed for quite a long time. I think
	 * the same goes for any DSS interrupts, but for some reason I have not
	 * seen the problem anywhere else than here.
	 */
	dispc_disable_sidle();

	dsi_perf_mark_start(dsidev);

	r = schedule_delayed_work(&dsi->framedone_timeout_work,
		msecs_to_jiffies(250));
	BUG_ON(r == 0);

	dss_mgr_start_update(dssdev->manager);

	if (dsi->te_enabled) {
		/* disable LP_RX_TO, so that we can receive TE.  Time to wait
		 * for TE is longer than the timer allows */
		REG_FLD_MOD(dsidev, DSI_TIMING2, 0, 15, 15); /* LP_RX_TO */

		dsi_vc_send_bta(dsidev, channel);

#ifdef DSI_CATCH_MISSING_TE
		mod_timer(&dsi->te_timer, jiffies + msecs_to_jiffies(250));
#endif
	}
}

#ifdef DSI_CATCH_MISSING_TE
static void dsi_te_timeout(unsigned long arg)
{
	DSSERR("TE not received for 250ms!\n");
}
#endif

static void dsi_handle_framedone(struct platform_device *dsidev, int error)
{
	struct dsi_data *dsi = dsi_get_dsidrv_data(dsidev);

	/* SIDLEMODE back to smart-idle */
	dispc_enable_sidle();

	if (dsi->te_enabled) {
		/* enable LP_RX_TO again after the TE */
		REG_FLD_MOD(dsidev, DSI_TIMING2, 1, 15, 15); /* LP_RX_TO */
	}

	dsi->framedone_callback(error, dsi->framedone_data);

	if (!error)
		dsi_perf_show(dsidev, "DISPC");
}

static void dsi_framedone_timeout_work_callback(struct work_struct *work)
{
	struct dsi_data *dsi = container_of(work, struct dsi_data,
			framedone_timeout_work.work);
	/* XXX While extremely unlikely, we could get FRAMEDONE interrupt after
	 * 250ms which would conflict with this timeout work. What should be
	 * done is first cancel the transfer on the HW, and then cancel the
	 * possibly scheduled framedone work. However, cancelling the transfer
	 * on the HW is buggy, and would probably require resetting the whole
	 * DSI */

	DSSERR("Framedone not received for 250ms!\n");

	dsi_handle_framedone(dsi->pdev, -ETIMEDOUT);
}

static void dsi_framedone_irq_callback(void *data, u32 mask)
{
	struct omap_dss_device *dssdev = (struct omap_dss_device *) data;
	struct platform_device *dsidev = dsi_get_dsidev_from_dssdev(dssdev);
	struct dsi_data *dsi = dsi_get_dsidrv_data(dsidev);

	/* Note: We get FRAMEDONE when DISPC has finished sending pixels and
	 * turns itself off. However, DSI still has the pixels in its buffers,
	 * and is sending the data.
	 */

	__cancel_delayed_work(&dsi->framedone_timeout_work);

	dsi_handle_framedone(dsidev, 0);

#ifdef CONFIG_OMAP2_DSS_FAKE_VSYNC
	dispc_fake_vsync_irq();
#endif
}

int omap_dsi_update(struct omap_dss_device *dssdev, int channel,
		void (*callback)(int, void *), void *data)
{
	struct platform_device *dsidev = dsi_get_dsidev_from_dssdev(dssdev);
	struct dsi_data *dsi = dsi_get_dsidrv_data(dsidev);
	u16 dw, dh;

	dsi_perf_mark_setup(dsidev);

	dsi->update_channel = channel;

	dsi->framedone_callback = callback;
	dsi->framedone_data = data;

	dssdev->driver->get_resolution(dssdev, &dw, &dh);

#ifdef DEBUG
	dsi->update_bytes = dw * dh *
		dsi_get_pixel_size(dssdev->panel.dsi_pix_fmt) / 8;
#endif
	dsi_update_screen_dispc(dssdev, dw, dh);

	return 0;
}
EXPORT_SYMBOL(omap_dsi_update);

/* Display funcs */

static int dsi_display_init_dispc(struct omap_dss_device *dssdev)
{
	int r;

	if (dssdev->panel.dsi_mode == OMAP_DSS_DSI_CMD_MODE) {
		u16 dw, dh;
		u32 irq;
		struct omap_video_timings timings = {
			.hsw		= 1,
			.hfp		= 1,
			.hbp		= 1,
			.vsw		= 1,
			.vfp		= 0,
			.vbp		= 0,
		};

		dssdev->driver->get_resolution(dssdev, &dw, &dh);
		timings.x_res = dw;
		timings.y_res = dh;

		irq = dssdev->manager->id == OMAP_DSS_CHANNEL_LCD ?
			DISPC_IRQ_FRAMEDONE : DISPC_IRQ_FRAMEDONE2;

		r = omap_dispc_register_isr(dsi_framedone_irq_callback,
			(void *) dssdev, irq);
		if (r) {
			DSSERR("can't get FRAMEDONE irq\n");
			return r;
		}

		dispc_mgr_enable_stallmode(dssdev->manager->id, true);
		dispc_mgr_enable_fifohandcheck(dssdev->manager->id, 1);

		dispc_mgr_set_lcd_timings(dssdev->manager->id, &timings);
	} else {
		dispc_mgr_enable_stallmode(dssdev->manager->id, false);
		dispc_mgr_enable_fifohandcheck(dssdev->manager->id, 0);

		dispc_mgr_set_lcd_timings(dssdev->manager->id,
			&dssdev->panel.timings);
	}

		dispc_mgr_set_lcd_display_type(dssdev->manager->id,
			OMAP_DSS_LCD_DISPLAY_TFT);
		dispc_mgr_set_tft_data_lines(dssdev->manager->id,
			dsi_get_pixel_size(dssdev->panel.dsi_pix_fmt));
	return 0;
}

static void dsi_display_uninit_dispc(struct omap_dss_device *dssdev)
{
	if (dssdev->panel.dsi_mode == OMAP_DSS_DSI_CMD_MODE) {
		u32 irq;

		irq = dssdev->manager->id == OMAP_DSS_CHANNEL_LCD ?
			DISPC_IRQ_FRAMEDONE : DISPC_IRQ_FRAMEDONE2;

		omap_dispc_unregister_isr(dsi_framedone_irq_callback,
			(void *) dssdev, irq);
	}
}

static int dsi_configure_dsi_clocks(struct omap_dss_device *dssdev)
{
	struct platform_device *dsidev = dsi_get_dsidev_from_dssdev(dssdev);
	struct dsi_clock_info cinfo;
	int r;

	/* we always use DSS_CLK_SYSCK as input clock */
	cinfo.use_sys_clk = true;
	cinfo.regn  = dssdev->clocks.dsi.regn;
	cinfo.regm  = dssdev->clocks.dsi.regm;
	cinfo.regm_dispc = dssdev->clocks.dsi.regm_dispc;
	cinfo.regm_dsi = dssdev->clocks.dsi.regm_dsi;
	r = dsi_calc_clock_rates(dssdev, &cinfo);
	if (r) {
		DSSERR("Failed to calc dsi clocks\n");
		return r;
	}

	r = dsi_pll_set_clock_div(dsidev, &cinfo);
	if (r) {
		DSSERR("Failed to set dsi clocks\n");
		return r;
	}

	return 0;
}

static int dsi_configure_dispc_clocks(struct omap_dss_device *dssdev)
{
	struct platform_device *dsidev = dsi_get_dsidev_from_dssdev(dssdev);
	struct dispc_clock_info dispc_cinfo;
	int r;
	unsigned long long fck;

	fck = dsi_get_pll_hsdiv_dispc_rate(dsidev);

	dispc_cinfo.lck_div = dssdev->clocks.dispc.channel.lck_div;
	dispc_cinfo.pck_div = dssdev->clocks.dispc.channel.pck_div;

	r = dispc_calc_clock_rates(fck, &dispc_cinfo);
	if (r) {
		DSSERR("Failed to calc dispc clocks\n");
		return r;
	}

	r = dispc_mgr_set_clock_div(dssdev->manager->id, &dispc_cinfo);
	if (r) {
		DSSERR("Failed to set dispc clocks\n");
		return r;
	}

	return 0;
}

static int dsi_display_init_dsi(struct omap_dss_device *dssdev)
{
	struct platform_device *dsidev = dsi_get_dsidev_from_dssdev(dssdev);
	int dsi_module = dsi_get_dsidev_id(dsidev);
	int r;

	r = dsi_parse_lane_config(dssdev);
	if (r) {
		DSSERR("illegal lane config");
		goto err0;
	}

	r = dsi_pll_init(dsidev, true, true);
	if (r)
		goto err0;

	r = dsi_configure_dsi_clocks(dssdev);
	if (r)
		goto err1;

	dss_select_dispc_clk_source(dssdev->clocks.dispc.dispc_fclk_src);
	dss_select_dsi_clk_source(dsi_module, dssdev->clocks.dsi.dsi_fclk_src);
	dss_select_lcd_clk_source(dssdev->manager->id,
			dssdev->clocks.dispc.channel.lcd_clk_src);

	DSSDBG("PLL OK\n");

	r = dsi_configure_dispc_clocks(dssdev);
	if (r)
		goto err2;

	r = dsi_cio_init(dssdev);
	if (r)
		goto err2;

	_dsi_print_reset_status(dsidev);

	dsi_proto_timings(dssdev);
	dsi_set_lp_clk_divisor(dssdev);

	if (1)
		_dsi_print_reset_status(dsidev);

	r = dsi_proto_config(dssdev);
	if (r)
		goto err3;

	/* enable interface */
	dsi_vc_enable(dsidev, 0, 1);
	dsi_vc_enable(dsidev, 1, 1);
	dsi_vc_enable(dsidev, 2, 1);
	dsi_vc_enable(dsidev, 3, 1);
	dsi_if_enable(dsidev, 1);
	dsi_force_tx_stop_mode_io(dsidev);

	return 0;
err3:
	dsi_cio_uninit(dssdev);
err2:
	dss_select_dispc_clk_source(OMAP_DSS_CLK_SRC_FCK);
	dss_select_dsi_clk_source(dsi_module, OMAP_DSS_CLK_SRC_FCK);
	dss_select_lcd_clk_source(dssdev->manager->id, OMAP_DSS_CLK_SRC_FCK);

err1:
	dsi_pll_uninit(dsidev, true);
err0:
	return r;
}

static void dsi_display_uninit_dsi(struct omap_dss_device *dssdev,
		bool disconnect_lanes, bool enter_ulps)
{
	struct platform_device *dsidev = dsi_get_dsidev_from_dssdev(dssdev);
	struct dsi_data *dsi = dsi_get_dsidrv_data(dsidev);
	int dsi_module = dsi_get_dsidev_id(dsidev);

	if (enter_ulps && !dsi->ulps_enabled)
		dsi_enter_ulps(dsidev);

	/* disable interface */
	dsi_if_enable(dsidev, 0);
	dsi_vc_enable(dsidev, 0, 0);
	dsi_vc_enable(dsidev, 1, 0);
	dsi_vc_enable(dsidev, 2, 0);
	dsi_vc_enable(dsidev, 3, 0);

	dss_select_dispc_clk_source(OMAP_DSS_CLK_SRC_FCK);
	dss_select_dsi_clk_source(dsi_module, OMAP_DSS_CLK_SRC_FCK);
	dss_select_lcd_clk_source(dssdev->manager->id, OMAP_DSS_CLK_SRC_FCK);
	dsi_cio_uninit(dssdev);
	dsi_pll_uninit(dsidev, disconnect_lanes);
}

int omapdss_dsi_display_enable(struct omap_dss_device *dssdev)
{
	struct platform_device *dsidev = dsi_get_dsidev_from_dssdev(dssdev);
	struct dsi_data *dsi = dsi_get_dsidrv_data(dsidev);
	int r = 0;

	DSSDBG("dsi_display_enable\n");

	WARN_ON(!dsi_bus_is_locked(dsidev));

	mutex_lock(&dsi->lock);

	if (dssdev->manager == NULL) {
		DSSERR("failed to enable display: no manager\n");
		r = -ENODEV;
		goto err_start_dev;
	}

	r = omap_dss_start_device(dssdev);
	if (r) {
		DSSERR("failed to start device\n");
		goto err_start_dev;
	}

	r = dsi_runtime_get(dsidev);
	if (r)
		goto err_get_dsi;

	dsi_enable_pll_clock(dsidev, 1);

	_dsi_initialize_irq(dsidev);

	r = dsi_display_init_dispc(dssdev);
	if (r)
		goto err_init_dispc;

	r = dsi_display_init_dsi(dssdev);
	if (r)
		goto err_init_dsi;

	mutex_unlock(&dsi->lock);

	return 0;

err_init_dsi:
	dsi_display_uninit_dispc(dssdev);
err_init_dispc:
	dsi_enable_pll_clock(dsidev, 0);
	dsi_runtime_put(dsidev);
err_get_dsi:
	omap_dss_stop_device(dssdev);
err_start_dev:
	mutex_unlock(&dsi->lock);
	DSSDBG("dsi_display_enable FAILED\n");
	return r;
}
EXPORT_SYMBOL(omapdss_dsi_display_enable);

void omapdss_dsi_display_disable(struct omap_dss_device *dssdev,
		bool disconnect_lanes, bool enter_ulps)
{
	struct platform_device *dsidev = dsi_get_dsidev_from_dssdev(dssdev);
	struct dsi_data *dsi = dsi_get_dsidrv_data(dsidev);

	DSSDBG("dsi_display_disable\n");

	WARN_ON(!dsi_bus_is_locked(dsidev));

	mutex_lock(&dsi->lock);

	dsi_sync_vc(dsidev, 0);
	dsi_sync_vc(dsidev, 1);
	dsi_sync_vc(dsidev, 2);
	dsi_sync_vc(dsidev, 3);

	dsi_display_uninit_dispc(dssdev);

	dsi_display_uninit_dsi(dssdev, disconnect_lanes, enter_ulps);

	dsi_runtime_put(dsidev);
	dsi_enable_pll_clock(dsidev, 0);

	omap_dss_stop_device(dssdev);

	mutex_unlock(&dsi->lock);
}
EXPORT_SYMBOL(omapdss_dsi_display_disable);

int omapdss_dsi_enable_te(struct omap_dss_device *dssdev, bool enable)
{
	struct platform_device *dsidev = dsi_get_dsidev_from_dssdev(dssdev);
	struct dsi_data *dsi = dsi_get_dsidrv_data(dsidev);

	dsi->te_enabled = enable;
	return 0;
}
EXPORT_SYMBOL(omapdss_dsi_enable_te);

int dsi_init_display(struct omap_dss_device *dssdev)
{
	struct platform_device *dsidev = dsi_get_dsidev_from_dssdev(dssdev);
	struct dsi_data *dsi = dsi_get_dsidrv_data(dsidev);
	struct regulator *panel_supply;

	DSSDBG("DSI init\n");

	if (dssdev->panel.dsi_mode == OMAP_DSS_DSI_CMD_MODE) {
		dssdev->caps = OMAP_DSS_DISPLAY_CAP_MANUAL_UPDATE |
			OMAP_DSS_DISPLAY_CAP_TEAR_ELIM;
	}

	if (dsi->vdds_dsi_reg == NULL) {
		struct regulator *vdds_dsi;

		vdds_dsi = regulator_get(&dsi->pdev->dev, "vdds_dsi");

		if (IS_ERR(vdds_dsi)) {
			DSSERR("can't get VDDS_DSI regulator\n");
			return PTR_ERR(vdds_dsi);
		}

		dsi->vdds_dsi_reg = vdds_dsi;
	}

	panel_supply = regulator_get(&dsi->pdev->dev, "panel_supply");
	if (IS_ERR(panel_supply)) {
		DSSERR("can't get regulator for panel\n");
		dsi->panel_supply = NULL;
	} else {
		dsi->panel_supply = panel_supply;
	}

	return 0;
}

int omap_dsi_request_vc(struct omap_dss_device *dssdev, int *channel)
{
	struct platform_device *dsidev = dsi_get_dsidev_from_dssdev(dssdev);
	struct dsi_data *dsi = dsi_get_dsidrv_data(dsidev);
	int i;

	for (i = 0; i < ARRAY_SIZE(dsi->vc); i++) {
		if (!dsi->vc[i].dssdev) {
			dsi->vc[i].dssdev = dssdev;
			*channel = i;
			return 0;
		}
	}

	DSSERR("cannot get VC for display %s", dssdev->name);
	return -ENOSPC;
}
EXPORT_SYMBOL(omap_dsi_request_vc);

int omap_dsi_set_vc_id(struct omap_dss_device *dssdev, int channel, int vc_id)
{
	struct platform_device *dsidev = dsi_get_dsidev_from_dssdev(dssdev);
	struct dsi_data *dsi = dsi_get_dsidrv_data(dsidev);

	if (vc_id < 0 || vc_id > 3) {
		DSSERR("VC ID out of range\n");
		return -EINVAL;
	}

	if (channel < 0 || channel > 3) {
		DSSERR("Virtual Channel out of range\n");
		return -EINVAL;
	}

	if (dsi->vc[channel].dssdev != dssdev) {
		DSSERR("Virtual Channel not allocated to display %s\n",
			dssdev->name);
		return -EINVAL;
	}

	dsi->vc[channel].vc_id = vc_id;

	return 0;
}
EXPORT_SYMBOL(omap_dsi_set_vc_id);

void omap_dsi_release_vc(struct omap_dss_device *dssdev, int channel)
{
	struct platform_device *dsidev = dsi_get_dsidev_from_dssdev(dssdev);
	struct dsi_data *dsi = dsi_get_dsidrv_data(dsidev);

	if ((channel >= 0 && channel <= 3) &&
		dsi->vc[channel].dssdev == dssdev) {
		dsi->vc[channel].dssdev = NULL;
		dsi->vc[channel].vc_id = 0;
	}
}
EXPORT_SYMBOL(omap_dsi_release_vc);

void dsi_wait_pll_hsdiv_dispc_active(struct platform_device *dsidev)
{
	if (wait_for_bit_change(dsidev, DSI_PLL_STATUS, 7, 1) != 1)
		DSSERR("%s (%s) not active\n",
			dss_get_generic_clk_source_name(OMAP_DSS_CLK_SRC_DSI_PLL_HSDIV_DISPC),
			dss_feat_get_clk_source_name(OMAP_DSS_CLK_SRC_DSI_PLL_HSDIV_DISPC));
}

void dsi_wait_pll_hsdiv_dsi_active(struct platform_device *dsidev)
{
	if (wait_for_bit_change(dsidev, DSI_PLL_STATUS, 8, 1) != 1)
		DSSERR("%s (%s) not active\n",
			dss_get_generic_clk_source_name(OMAP_DSS_CLK_SRC_DSI_PLL_HSDIV_DSI),
			dss_feat_get_clk_source_name(OMAP_DSS_CLK_SRC_DSI_PLL_HSDIV_DSI));
}

static void dsi_calc_clock_param_ranges(struct platform_device *dsidev)
{
	struct dsi_data *dsi = dsi_get_dsidrv_data(dsidev);

	dsi->regn_max = dss_feat_get_param_max(FEAT_PARAM_DSIPLL_REGN);
	dsi->regm_max = dss_feat_get_param_max(FEAT_PARAM_DSIPLL_REGM);
	dsi->regm_dispc_max =
		dss_feat_get_param_max(FEAT_PARAM_DSIPLL_REGM_DISPC);
	dsi->regm_dsi_max = dss_feat_get_param_max(FEAT_PARAM_DSIPLL_REGM_DSI);
	dsi->fint_min = dss_feat_get_param_min(FEAT_PARAM_DSIPLL_FINT);
	dsi->fint_max = dss_feat_get_param_max(FEAT_PARAM_DSIPLL_FINT);
	dsi->lpdiv_max = dss_feat_get_param_max(FEAT_PARAM_DSIPLL_LPDIV);
}

static int dsi_get_clocks(struct platform_device *dsidev)
{
	struct dsi_data *dsi = dsi_get_dsidrv_data(dsidev);
	struct clk *clk;

	clk = clk_get(&dsidev->dev, "fck");
	if (IS_ERR(clk)) {
		DSSERR("can't get fck\n");
		return PTR_ERR(clk);
	}

	dsi->dss_clk = clk;

	clk = clk_get(&dsidev->dev, "sys_clk");
	if (IS_ERR(clk)) {
		DSSERR("can't get sys_clk\n");
		clk_put(dsi->dss_clk);
		dsi->dss_clk = NULL;
		return PTR_ERR(clk);
	}

	dsi->sys_clk = clk;

	return 0;
}

static void dsi_put_clocks(struct platform_device *dsidev)
{
	struct dsi_data *dsi = dsi_get_dsidrv_data(dsidev);

	if (dsi->dss_clk)
		clk_put(dsi->dss_clk);
	if (dsi->sys_clk)
		clk_put(dsi->sys_clk);
}

/* DSI1 HW IP initialisation */
static int omap_dsihw_probe(struct platform_device *dsidev)
{
	u32 rev;
	int r, i, dsi_module = dsi_get_dsidev_id(dsidev);
	struct resource *dsi_mem;
	struct dsi_data *dsi;

	dsi = devm_kzalloc(&dsidev->dev, sizeof(*dsi), GFP_KERNEL);
	if (!dsi)
		return -ENOMEM;

	dsi->pdev = dsidev;
	dsi_pdev_map[dsi_module] = dsidev;
	dev_set_drvdata(&dsidev->dev, dsi);

	spin_lock_init(&dsi->irq_lock);
	spin_lock_init(&dsi->errors_lock);
	dsi->errors = 0;

#ifdef CONFIG_OMAP2_DSS_COLLECT_IRQ_STATS
	spin_lock_init(&dsi->irq_stats_lock);
	dsi->irq_stats.last_reset = jiffies;
#endif

	mutex_init(&dsi->lock);
	sema_init(&dsi->bus_lock, 1);

	INIT_DELAYED_WORK_DEFERRABLE(&dsi->framedone_timeout_work,
			dsi_framedone_timeout_work_callback);

#ifdef DSI_CATCH_MISSING_TE
	init_timer(&dsi->te_timer);
	dsi->te_timer.function = dsi_te_timeout;
	dsi->te_timer.data = 0;
#endif
	dsi_mem = platform_get_resource(dsi->pdev, IORESOURCE_MEM, 0);
	if (!dsi_mem) {
		DSSERR("can't get IORESOURCE_MEM DSI\n");
		return -EINVAL;
	}

	dsi->base = devm_ioremap(&dsidev->dev, dsi_mem->start,
				 resource_size(dsi_mem));
	if (!dsi->base) {
		DSSERR("can't ioremap DSI\n");
		return -ENOMEM;
	}

	dsi->irq = platform_get_irq(dsi->pdev, 0);
	if (dsi->irq < 0) {
		DSSERR("platform_get_irq failed\n");
		return -ENODEV;
	}

	r = devm_request_irq(&dsidev->dev, dsi->irq, omap_dsi_irq_handler,
			     IRQF_SHARED, dev_name(&dsidev->dev), dsi->pdev);
	if (r < 0) {
		DSSERR("request_irq failed\n");
		return r;
	}

	/* DSI VCs initialization */
	for (i = 0; i < ARRAY_SIZE(dsi->vc); i++) {
		dsi->vc[i].source = DSI_VC_SOURCE_L4;
		dsi->vc[i].dssdev = NULL;
		dsi->vc[i].vc_id = 0;
	}

	dsi_calc_clock_param_ranges(dsidev);

	r = dsi_get_clocks(dsidev);
	if (r)
		return r;

	pm_runtime_enable(&dsidev->dev);

	dsi->ddr_div = dss_feat_get_dsi_ddr_div();

	r = dsi_runtime_get(dsidev);
	if (r)
		goto err_runtime_get;

	rev = dsi_read_reg(dsidev, DSI_REVISION);
	dev_dbg(&dsidev->dev, "OMAP DSI rev %d.%d\n",
	       FLD_GET(rev, 7, 4), FLD_GET(rev, 3, 0));

	/* DSI on OMAP3 doesn't have register DSI_GNQ, set number
	 * of data to 3 by default */
	if (dss_has_feature(FEAT_DSI_GNQ))
		/* NB_DATA_LANES */
		dsi->num_lanes_supported = 1 + REG_GET(dsidev, DSI_GNQ, 11, 9);
	else
		dsi->num_lanes_supported = 3;

	dsi_runtime_put(dsidev);

	return 0;

err_runtime_get:
	pm_runtime_disable(&dsidev->dev);
	dsi_put_clocks(dsidev);
	return r;
}

static int omap_dsihw_remove(struct platform_device *dsidev)
{
	struct dsi_data *dsi = dsi_get_dsidrv_data(dsidev);

	WARN_ON(dsi->scp_clk_refcount > 0);

	pm_runtime_disable(&dsidev->dev);

	dsi_put_clocks(dsidev);

	if (dsi->vdds_dsi_reg != NULL) {
		if (dsi->vdds_dsi_enabled) {
			regulator_disable(dsi->vdds_dsi_reg);
			dsi->vdds_dsi_enabled = false;
		}

		regulator_put(dsi->vdds_dsi_reg);
		dsi->vdds_dsi_reg = NULL;
	}

	return 0;
}

static int dsi_runtime_suspend(struct device *dev)
{
	dispc_runtime_put();

	return 0;
}

static int dsi_runtime_resume(struct device *dev)
{
	int r;

	r = dispc_runtime_get();
	if (r)
		return r;

	return 0;
}

static const struct dev_pm_ops dsi_pm_ops = {
	.runtime_suspend = dsi_runtime_suspend,
	.runtime_resume = dsi_runtime_resume,
};

static struct platform_driver omap_dsihw_driver = {
	.probe          = omap_dsihw_probe,
	.remove         = omap_dsihw_remove,
	.driver         = {
		.name   = "omapdss_dsi",
		.owner  = THIS_MODULE,
		.pm	= &dsi_pm_ops,
	},
};

int dsi_init_platform_driver(void)
{
	return platform_driver_register(&omap_dsihw_driver);
}

void dsi_uninit_platform_driver(void)
{
	return platform_driver_unregister(&omap_dsihw_driver);
}<|MERGE_RESOLUTION|>--- conflicted
+++ resolved
@@ -3811,7 +3811,6 @@
 	dsi_write_reg(dsidev, DSI_CTRL, r);
 }
 
-<<<<<<< HEAD
 static int dsi_compute_interleave_hs(int blank, bool ddr_alwon, int enter_hs,
 		int exit_hs, int ddr_pre, int ddr_post)
 {
@@ -3842,7 +3841,8 @@
 			/ lp_clk_div - 26) / 16;
 
 	return max(lp_inter, 0);
-=======
+}
+
 static void dsi_check_dispc_hsync_period(struct omap_dss_device *dssdev)
 {
 	struct platform_device *dsidev = dsi_get_dsidev_from_dssdev(dssdev);
@@ -3885,7 +3885,6 @@
 				DSSERR("HSYNC period less than expected");
 		}
 	}
->>>>>>> 6a0da30a
 }
 
 static int dsi_proto_config(struct omap_dss_device *dssdev)
