/*
 * Board support file for OMAP4430 SDP.
 *
 * Copyright (C) 2009 Texas Instruments
 *
 * Author: Santosh Shilimkar <santosh.shilimkar@ti.com>
 *
 * Based on mach-omap2/board-3430sdp.c
 *
 * This program is free software; you can redistribute it and/or modify
 * it under the terms of the GNU General Public License version 2 as
 * published by the Free Software Foundation.
 */

#include <linux/kernel.h>
#include <linux/init.h>
#include <linux/platform_device.h>
#include <linux/io.h>
#include <linux/gpio.h>
#include <linux/cdc_tcxo.h>
#include <linux/usb/otg.h>
#include <linux/spi/spi.h>
#include <linux/hwspinlock.h>
#include <linux/i2c/twl.h>
#include <linux/i2c/bq2415x.h>
#include <linux/i2c/tmp102.h>
#include <linux/mfd/twl6040.h>
#include <linux/gpio_keys.h>
#include <linux/regulator/machine.h>
#include <linux/regulator/fixed.h>
#include <linux/leds.h>
#include <linux/leds_pwm.h>
#include <linux/platform_data/omap4-keypad.h>
#include <linux/platform_data/thermistor_sensor.h>
#include <linux/platform_data/lm75_platform_data.h>

#include <mach/hardware.h>
#include <asm/hardware/gic.h>
#include <asm/mach-types.h>
#include <asm/mach/arch.h>
#include <asm/mach/map.h>

#include <plat/board.h>
#include <plat/vram.h>
#include "common.h"
#include <plat/usb.h>
#include <plat/mmc.h>
#include <plat/omap4-keypad.h>
#include <plat/drm.h>
#include <plat/remoteproc.h>
#include <plat/omap_apps_brd_id.h>
#include <video/omapdss.h>
#include <video/omap-panel-nokia-dsi.h>
#include <video/omap-panel-picodlp.h>
#include <linux/wl12xx.h>
#include <linux/platform_data/omap-abe-twl6040.h>
#include "omap4_ion.h"
#include <linux/leds-omap4430sdp-display.h>
#include <linux/omap4_duty_cycle_governor.h>

#include "mux.h"
#include "hsmmc.h"
#include "control.h"
#include "common-board-devices.h"
#include "board-44xx-blaze.h"
#include "omap_ram_console.h"
#include "pm.h"

#define SDP4430_FB_RAM_SIZE		SZ_16M /* 1920×1080*4 * 2 */

#define ETH_KS8851_IRQ			34
#define ETH_KS8851_POWER_ON		48
#define ETH_KS8851_QUART		138
#define OMAP4_SFH7741_SENSOR_OUTPUT_GPIO	184
#define OMAP4_SFH7741_ENABLE_GPIO		188
#define HDMI_GPIO_CT_CP_HPD 60 /* HPD mode enable/disable */
#define HDMI_GPIO_LS_OE 41 /* Level shifter for HDMI */
#define HDMI_GPIO_HPD  63 /* Hotplug detect */
#define DISPLAY_SEL_GPIO	59	/* LCD2/PicoDLP switch */
#define DLP_POWER_ON_GPIO	40

#define GPIO_WIFI_PMENA		54
#define GPIO_WIFI_IRQ		53

#define FIXED_REG_VBAT_ID	0
#define FIXED_REG_VWLAN_ID	1
#define TPS62361_GPIO   7

#define LED_SEC_DISP_GPIO	27

/* PWM2 and TOGGLE3 register offsets */
#define LED_PWM2ON		0x03
#define LED_PWM2OFF		0x04
#define LED_TOGGLE3		0x92
#define TWL6030_TOGGLE3		0x92
#define PWM2EN			BIT(5)
#define PWM2S			BIT(4)
#define PWM2R			BIT(3)
#define PWM2CTL_MASK		(PWM2EN | PWM2S | PWM2R)

static const uint32_t sdp4430_keymap[] = {
	KEY(0, 0, KEY_E),
	KEY(0, 1, KEY_R),
	KEY(0, 2, KEY_T),
	KEY(0, 3, KEY_HOME),
	KEY(0, 4, KEY_F5),
	KEY(0, 5, KEY_UNKNOWN),
	KEY(0, 6, KEY_I),
	KEY(0, 7, KEY_LEFTSHIFT),

	KEY(1, 0, KEY_D),
	KEY(1, 1, KEY_F),
	KEY(1, 2, KEY_G),
	KEY(1, 3, KEY_SEND),
	KEY(1, 4, KEY_F6),
	KEY(1, 5, KEY_UNKNOWN),
	KEY(1, 6, KEY_K),
	KEY(1, 7, KEY_ENTER),

	KEY(2, 0, KEY_X),
	KEY(2, 1, KEY_C),
	KEY(2, 2, KEY_V),
	KEY(2, 3, KEY_END),
	KEY(2, 4, KEY_F7),
	KEY(2, 5, KEY_UNKNOWN),
	KEY(2, 6, KEY_DOT),
	KEY(2, 7, KEY_CAPSLOCK),

	KEY(3, 0, KEY_Z),
	KEY(3, 1, KEY_KPPLUS),
	KEY(3, 2, KEY_B),
	KEY(3, 3, KEY_F1),
	KEY(3, 4, KEY_F8),
	KEY(3, 5, KEY_UNKNOWN),
	KEY(3, 6, KEY_O),
	KEY(3, 7, KEY_SPACE),

	KEY(4, 0, KEY_W),
	KEY(4, 1, KEY_Y),
	KEY(4, 2, KEY_U),
	KEY(4, 3, KEY_F2),
	KEY(4, 4, KEY_VOLUMEUP),
	KEY(4, 5, KEY_UNKNOWN),
	KEY(4, 6, KEY_L),
	KEY(4, 7, KEY_LEFT),

	KEY(5, 0, KEY_S),
	KEY(5, 1, KEY_H),
	KEY(5, 2, KEY_J),
	KEY(5, 3, KEY_F3),
	KEY(5, 4, KEY_F9),
	KEY(5, 5, KEY_VOLUMEDOWN),
	KEY(5, 6, KEY_M),
	KEY(5, 7, KEY_RIGHT),

	KEY(6, 0, KEY_Q),
	KEY(6, 1, KEY_A),
	KEY(6, 2, KEY_N),
	KEY(6, 3, KEY_BACK),
	KEY(6, 4, KEY_BACKSPACE),
	KEY(6, 5, KEY_UNKNOWN),
	KEY(6, 6, KEY_P),
	KEY(6, 7, KEY_UP),

	KEY(7, 0, KEY_PROG1),
	KEY(7, 1, KEY_PROG2),
	KEY(7, 2, KEY_PROG3),
	KEY(7, 3, KEY_PROG4),
	KEY(7, 4, KEY_F4),
	KEY(7, 5, KEY_UNKNOWN),
	KEY(7, 6, KEY_OK),
	KEY(7, 7, KEY_DOWN),
};
static struct omap_device_pad keypad_pads[] = {
	{	.name   = "kpd_col1.kpd_col1",
		.enable = OMAP_WAKEUP_EN | OMAP_MUX_MODE1,
	},
	{	.name   = "kpd_col1.kpd_col1",
		.enable = OMAP_WAKEUP_EN | OMAP_MUX_MODE1,
	},
	{	.name   = "kpd_col2.kpd_col2",
		.enable = OMAP_WAKEUP_EN | OMAP_MUX_MODE1,
	},
	{	.name   = "kpd_col3.kpd_col3",
		.enable = OMAP_WAKEUP_EN | OMAP_MUX_MODE1,
	},
	{	.name   = "kpd_col4.kpd_col4",
		.enable = OMAP_WAKEUP_EN | OMAP_MUX_MODE1,
	},
	{	.name   = "kpd_col5.kpd_col5",
		.enable = OMAP_WAKEUP_EN | OMAP_MUX_MODE1,
	},
	{	.name   = "gpmc_a23.kpd_col7",
		.enable = OMAP_WAKEUP_EN | OMAP_MUX_MODE1,
	},
	{	.name   = "gpmc_a22.kpd_col6",
		.enable = OMAP_WAKEUP_EN | OMAP_MUX_MODE1,
	},
	{	.name   = "kpd_row0.kpd_row0",
		.enable = OMAP_PULL_ENA | OMAP_PULL_UP | OMAP_WAKEUP_EN |
			OMAP_MUX_MODE1 | OMAP_INPUT_EN,
	},
	{	.name   = "kpd_row1.kpd_row1",
		.enable = OMAP_PULL_ENA | OMAP_PULL_UP | OMAP_WAKEUP_EN |
			OMAP_MUX_MODE1 | OMAP_INPUT_EN,
	},
	{	.name   = "kpd_row2.kpd_row2",
		.enable = OMAP_PULL_ENA | OMAP_PULL_UP | OMAP_WAKEUP_EN |
			OMAP_MUX_MODE1 | OMAP_INPUT_EN,
	},
	{	.name   = "kpd_row3.kpd_row3",
		.enable = OMAP_PULL_ENA | OMAP_PULL_UP | OMAP_WAKEUP_EN |
			OMAP_MUX_MODE1 | OMAP_INPUT_EN,
	},
	{	.name   = "kpd_row4.kpd_row4",
		.enable = OMAP_PULL_ENA | OMAP_PULL_UP | OMAP_WAKEUP_EN |
			OMAP_MUX_MODE1 | OMAP_INPUT_EN,
	},
	{	.name   = "kpd_row5.kpd_row5",
		.enable = OMAP_PULL_ENA | OMAP_PULL_UP | OMAP_WAKEUP_EN |
			OMAP_MUX_MODE1 | OMAP_INPUT_EN,
	},
	{	.name   = "gpmc_a18.kpd_row6",
		.enable = OMAP_PULL_ENA | OMAP_PULL_UP | OMAP_WAKEUP_EN |
			OMAP_MUX_MODE1 | OMAP_INPUT_EN,
	},
	{	.name   = "gpmc_a19.kpd_row7",
		.enable = OMAP_PULL_ENA | OMAP_PULL_UP | OMAP_WAKEUP_EN |
			OMAP_MUX_MODE1 | OMAP_INPUT_EN,
	},
};

static struct matrix_keymap_data sdp4430_keymap_data = {
	.keymap			= sdp4430_keymap,
	.keymap_size		= ARRAY_SIZE(sdp4430_keymap),
};

static struct omap4_keypad_platform_data sdp4430_keypad_data = {
	.keymap_data		= &sdp4430_keymap_data,
	.rows			= 8,
	.cols			= 8,
};

static struct omap_board_data keypad_data = {
	.id	    		= 1,
	.pads	 		= keypad_pads,
	.pads_cnt       	= ARRAY_SIZE(keypad_pads),
};

#ifdef CONFIG_OMAP4_DUTY_CYCLE_GOVERNOR

static struct pcb_section omap4_duty_governor_pcb_sections[] = {
	{
		.pcb_temp_level			= DUTY_GOVERNOR_DEFAULT_TEMP,
		.max_opp			= 1200000,
		.duty_cycle_enabled		= true,
		.tduty_params = {
			.nitro_rate		= 1200000,
			.cooling_rate		= 1008000,
			.nitro_interval		= 20000,
			.nitro_percentage	= 24,
		},
	},
};

static void init_duty_governor(void)
{
	omap4_duty_pcb_section_reg(omap4_duty_governor_pcb_sections,
				   ARRAY_SIZE
				   (omap4_duty_governor_pcb_sections));
}
#else
static void init_duty_governor(void){}
#endif /*CONFIG_OMAP4_DUTY_CYCLE*/

static struct gpio_led sdp4430_gpio_leds[] = {
	{
		.name	= "omap4:green:debug0",
		.gpio	= 61,
	},
	{
		.name	= "omap4:green:debug1",
		.gpio	= 30,
	},
	{
		.name	= "omap4:green:debug2",
		.gpio	= 7,
	},
	{
		.name	= "omap4:green:debug3",
		.gpio	= 8,
	},
	{
		.name	= "omap4:green:debug4",
		.gpio	= 50,
	},
	{
		.name	= "omap4:blue:user",
		.gpio	= 169,
	},
	{
		.name	= "omap4:red:user",
		.gpio	= 170,
	},
	{
		.name	= "omap4:green:user",
		.gpio	= 139,
	},

};

static struct gpio_keys_button sdp4430_gpio_keys[] = {
	{
		.desc			= "Proximity Sensor",
		.type			= EV_SW,
		.code			= SW_FRONT_PROXIMITY,
		.gpio			= OMAP4_SFH7741_SENSOR_OUTPUT_GPIO,
		.active_low		= 0,
	}
};

static struct gpio_led_platform_data sdp4430_led_data = {
	.leds	= sdp4430_gpio_leds,
	.num_leds	= ARRAY_SIZE(sdp4430_gpio_leds),
};

static struct led_pwm sdp4430_pwm_leds[] = {
	{
		.name		= "omap4:green:chrg",
		.pwm_id		= 1,
		.max_brightness	= 255,
		.pwm_period_ns	= 7812500,
	},
};

static struct led_pwm_platform_data sdp4430_pwm_data = {
	.num_leds	= ARRAY_SIZE(sdp4430_pwm_leds),
	.leds		= sdp4430_pwm_leds,
};

static struct platform_device sdp4430_leds_pwm = {
	.name	= "leds_pwm",
	.id	= -1,
	.dev	= {
		.platform_data = &sdp4430_pwm_data,
	},
};

static struct thermistor_pdata thermistor_device_data = {
	.name = "thermistor_sensor",
	.slope = 1142,
	.offset = -393,
	.domain = "pcb",
};

static struct platform_device thermistor = {
	.name   =       "thermistor",
	.id     =       -1,
	.dev    = {
		.platform_data = &thermistor_device_data,
	},
};

static int omap_prox_activate(struct device *dev)
{
	gpio_set_value(OMAP4_SFH7741_ENABLE_GPIO , 1);
	return 0;
}

static void omap_prox_deactivate(struct device *dev)
{
	gpio_set_value(OMAP4_SFH7741_ENABLE_GPIO , 0);
}

static struct gpio_keys_platform_data sdp4430_gpio_keys_data = {
	.buttons	= sdp4430_gpio_keys,
	.nbuttons	= ARRAY_SIZE(sdp4430_gpio_keys),
	.enable		= omap_prox_activate,
	.disable	= omap_prox_deactivate,
};

static struct platform_device sdp4430_gpio_keys_device = {
	.name	= "gpio-keys",
	.id	= -1,
	.dev	= {
		.platform_data	= &sdp4430_gpio_keys_data,
	},
};

static struct platform_device sdp4430_leds_gpio = {
	.name	= "leds-gpio",
	.id	= -1,
	.dev	= {
		.platform_data = &sdp4430_led_data,
	},
};
static struct spi_board_info sdp4430_spi_board_info[] __initdata = {
	{
		.modalias               = "ks8851",
		.bus_num                = 1,
		.chip_select            = 0,
		.max_speed_hz           = 24000000,
		/*
		 * .irq is set to gpio_to_irq(ETH_KS8851_IRQ)
		 * in omap_4430sdp_init
		 */
	},
};

static struct gpio sdp4430_eth_gpios[] __initdata = {
	{ ETH_KS8851_POWER_ON,	GPIOF_OUT_INIT_HIGH,	"eth_power"	},
	{ ETH_KS8851_QUART,	GPIOF_OUT_INIT_HIGH,	"quart"		},
	{ ETH_KS8851_IRQ,	GPIOF_IN,		"eth_irq"	},
};

static int __init omap_ethernet_init(void)
{
	int status;

	/* Request of GPIO lines */
	status = gpio_request_array(sdp4430_eth_gpios,
				    ARRAY_SIZE(sdp4430_eth_gpios));
	if (status)
		pr_err("Cannot request ETH GPIOs\n");

	return status;
}

static struct regulator_consumer_supply sdp4430_vbat_supply[] = {
	REGULATOR_SUPPLY("vddvibl", "twl6040-vibra"),
	REGULATOR_SUPPLY("vddvibr", "twl6040-vibra"),
};

static struct regulator_init_data sdp4430_vbat_data = {
	.constraints = {
		.always_on	= 1,
	},
	.num_consumer_supplies	= ARRAY_SIZE(sdp4430_vbat_supply),
	.consumer_supplies	= sdp4430_vbat_supply,
};

static struct fixed_voltage_config sdp4430_vbat_pdata = {
	.supply_name	= "VBAT",
	.microvolts	= 3750000,
	.init_data	= &sdp4430_vbat_data,
	.gpio		= -EINVAL,
};

static struct platform_device sdp4430_vbat = {
	.name		= "reg-fixed-voltage",
	.id		= FIXED_REG_VBAT_ID,
	.dev = {
		.platform_data = &sdp4430_vbat_pdata,
	},
};

static struct platform_device sdp4430_dmic_codec = {
	.name	= "dmic-codec",
	.id	= -1,
};

static struct platform_device sdp4430_spdif_dit_codec = {
	.name           = "spdif-dit",
	.id             = -1,
};

static struct platform_device sdp4430_hdmi_audio_codec = {
	.name	= "hdmi-audio-codec",
	.id	= -1,
};

static struct omap_abe_twl6040_data sdp4430_abe_audio_data = {
	.card_name = "SDP4430",
	.has_hs		= ABE_TWL6040_LEFT | ABE_TWL6040_RIGHT,
	.has_hf		= ABE_TWL6040_LEFT | ABE_TWL6040_RIGHT,
	.has_ep		= 1,
	.has_aux	= ABE_TWL6040_LEFT | ABE_TWL6040_RIGHT,
	.has_vibra	= ABE_TWL6040_LEFT | ABE_TWL6040_RIGHT,

	.has_abe	= 1,
	.has_dmic	= 1,
	.has_hsmic	= 1,
	.has_mainmic	= 1,
	.has_submic	= 1,
	.has_afm	= ABE_TWL6040_LEFT | ABE_TWL6040_RIGHT,

	.jack_detection = 1,
	/* MCLK input is 38.4MHz */
	.mclk_freq	= 38400000,
};

static struct platform_device sdp4430_abe_audio = {
	.name		= "omap-abe-twl6040",
	.id		= -1,
	.dev = {
		.platform_data = &sdp4430_abe_audio_data,
	},
};

static struct platform_device *sdp4430_devices[] __initdata = {
	&sdp4430_gpio_keys_device,
	&sdp4430_leds_gpio,
	&sdp4430_leds_pwm,
	&sdp4430_vbat,
	&sdp4430_dmic_codec,
	&sdp4430_spdif_dit_codec,
	&sdp4430_abe_audio,
	&sdp4430_hdmi_audio_codec,
};

static struct omap_musb_board_data musb_board_data = {
	.interface_type		= MUSB_INTERFACE_UTMI,
	.mode			= MUSB_OTG,
	.power			= 100,
};

static struct omap2_hsmmc_info mmc[] = {
	{
		.mmc		= 2,
		.caps		=  MMC_CAP_4_BIT_DATA | MMC_CAP_8_BIT_DATA,
		.gpio_cd	= -EINVAL,
		.gpio_wp	= -EINVAL,
		.nonremovable   = true,
		.ocr_mask	= MMC_VDD_29_30,
		.no_off_init	= true,
		.built_in	= true,
	},
	{
		.mmc		= 1,
		.caps		= MMC_CAP_4_BIT_DATA | MMC_CAP_8_BIT_DATA,
		.gpio_cd	= -EINVAL,
		.gpio_wp	= -EINVAL,
	},
	{
		.mmc		= 5,
		.caps		= MMC_CAP_4_BIT_DATA | MMC_CAP_POWER_OFF_CARD,
		.pm_caps	= MMC_PM_KEEP_POWER,
		.gpio_cd	= -EINVAL,
		.gpio_wp	= -EINVAL,
		.ocr_mask	= MMC_VDD_165_195,
		.nonremovable	= true,
	},
	{}	/* Terminator */
};

static struct regulator_consumer_supply omap4_sdp4430_vmmc5_supply = {
	.supply = "vmmc",
	.dev_name = "omap_hsmmc.4",
};

static struct regulator_init_data sdp4430_vmmc5 = {
	.constraints = {
		.valid_ops_mask = REGULATOR_CHANGE_STATUS,
	},
	.num_consumer_supplies = 1,
	.consumer_supplies = &omap4_sdp4430_vmmc5_supply,
};

static struct fixed_voltage_config sdp4430_vwlan = {
	.supply_name		= "vwl1271",
	.microvolts		= 1800000, /* 1.8V */
	.gpio			= GPIO_WIFI_PMENA,
	.startup_delay		= 70000, /* 70msec */
	.enable_high		= 1,
	.enabled_at_boot	= 0,
	.init_data		= &sdp4430_vmmc5,
};

static struct platform_device omap_vwlan_device = {
	.name		= "reg-fixed-voltage",
	.id		= FIXED_REG_VWLAN_ID,
	.dev = {
		.platform_data = &sdp4430_vwlan,
	},
};

static int omap4_twl6030_hsmmc_late_init(struct device *dev)
{
	int irq = 0;
	struct platform_device *pdev = container_of(dev,
				struct platform_device, dev);
	struct omap_mmc_platform_data *pdata = dev->platform_data;

	/* Setting MMC1 Card detect Irq */
	if (pdev->id == 0) {
		irq = twl6030_mmc_card_detect_config();
		if (irq < 0) {
			pr_err("Failed configuring MMC1 card detect\n");
			return irq;
		}
		pdata->slots[0].card_detect_irq = irq;
		pdata->slots[0].card_detect = twl6030_mmc_card_detect;
	}
	return 0;
}

static __init void omap4_twl6030_hsmmc_set_late_init(struct device *dev)
{
	struct omap_mmc_platform_data *pdata;

	/* dev can be null if CONFIG_MMC_OMAP_HS is not set */
	if (!dev) {
		pr_err("Failed %s\n", __func__);
		return;
	}
	pdata = dev->platform_data;
	pdata->init =	omap4_twl6030_hsmmc_late_init;
}

static int __init omap4_twl6030_hsmmc_init(struct omap2_hsmmc_info *controllers)
{
	struct omap2_hsmmc_info *c;

	omap_hsmmc_init(controllers);
	for (c = controllers; c->mmc; c++)
		omap4_twl6030_hsmmc_set_late_init(&c->pdev->dev);

	return 0;
}

static struct twl6040_codec_data twl6040_codec = {
	/* single-step ramp for headset and handsfree */
	.hs_left_step	= 0x0f,
	.hs_right_step	= 0x0f,
	.hf_left_step	= 0x1d,
	.hf_right_step	= 0x1d,
};

static struct twl6040_vibra_data twl6040_vibra = {
	.vibldrv_res = 8,
	.vibrdrv_res = 3,
	.viblmotor_res = 10,
	.vibrmotor_res = 10,
	.vddvibl_uV = 0,	/* fixed volt supply - VBAT */
	.vddvibr_uV = 0,	/* fixed volt supply - VBAT */

	.max_timeout = 15000,
	.initial_vibrate = 0,
	.voltage_raise_speed = 0x26,
};

static struct twl6040_platform_data twl6040_data = {
	.codec		= &twl6040_codec,
	.vibra		= &twl6040_vibra,
	.audpwron_gpio	= 127,
};

/*
 * Setup CFG_TRANS mode as follows:
 * 0x00 (OFF) when in OFF state(bit offset 4)
 * - these bits a read only, so don't touch them
 * 0x00 (OFF) when in sleep (bit offset 2)
 * 0x01 (PWM/PFM Auto) when in ACTive state (bit offset 0)
 */
#define TWL6030_REG_VCOREx_CFG_TRANS_MODE		(0x00 << 4 | \
		TWL6030_RES_OFF_CMD << TWL6030_REG_CFG_TRANS_SLEEP_CMD_OFFSET |\
		TWL6030_RES_AUTO_CMD << TWL6030_REG_CFG_TRANS_ACT_CMD_OFFSET)

#define TWL6030_REG_VCOREx_CFG_TRANS_MODE_DESC "OFF=OFF SLEEP=OFF ACT=AUTO"

/* OMAP4430 - All vcores: 1, 2 and 3 should go down with PREQ */
static struct twl_reg_setup_array omap4430_twl6030_setup[] = {
	{
		.mod_no = TWL6030_MODULE_ID0,
		.addr = TWL6030_REG_VCORE1_CFG_TRANS,
		.val = TWL6030_REG_VCOREx_CFG_TRANS_MODE,
		.desc = "VCORE1 " TWL6030_REG_VCOREx_CFG_TRANS_MODE_DESC,
	},
	{
		.mod_no = TWL6030_MODULE_ID0,
		.addr = TWL6030_REG_VCORE2_CFG_TRANS,
		.val = TWL6030_REG_VCOREx_CFG_TRANS_MODE,
		.desc = "VCORE2 " TWL6030_REG_VCOREx_CFG_TRANS_MODE_DESC,
	},
	{
		.mod_no = TWL6030_MODULE_ID0,
		.addr = TWL6030_REG_VCORE3_CFG_TRANS,
		.val = TWL6030_REG_VCOREx_CFG_TRANS_MODE,
		.desc = "VCORE3 " TWL6030_REG_VCOREx_CFG_TRANS_MODE_DESC,
	},
	{ .desc = NULL} /* TERMINATOR */
};

/* OMAP4460 - VCORE3 is unused, 1 and 2 should go down with PREQ */
static struct twl_reg_setup_array omap4460_twl6030_setup[] = {
	{
		.mod_no = TWL6030_MODULE_ID0,
		.addr = TWL6030_REG_VCORE1_CFG_TRANS,
		.val = TWL6030_REG_VCOREx_CFG_TRANS_MODE,
		.desc = "VCORE 1" TWL6030_REG_VCOREx_CFG_TRANS_MODE_DESC,
	},
	{
		.mod_no = TWL6030_MODULE_ID0,
		.addr = TWL6030_REG_VCORE2_CFG_TRANS,
		.val = TWL6030_REG_VCOREx_CFG_TRANS_MODE,
		.desc = "VCORE2 " TWL6030_REG_VCOREx_CFG_TRANS_MODE_DESC,
	},
	{
		.mod_no = TWL6030_MODULE_ID0,
		.addr = TWL6030_REG_CFG_SMPS_PD,
		.val = 0x77,
		.desc = "VCORE1 disable PD on shutdown",
	},
	{
		.mod_no = TWL6030_MODULE_ID0,
		.addr = TWL6030_REG_VCORE3_CFG_GRP,
		.val = 0x00,
		.desc = "VCORE3 - remove binding to groups",
	},
	{
		.mod_no = TWL6030_MODULE_ID0,
		.addr = TWL6030_REG_VMEM_CFG_GRP,
		.val = 0x00,
		.desc = "VMEM - remove binding to groups",
	},
	{ .desc = NULL} /* TERMINATOR */
};

static struct twl4030_platform_data sdp4430_twldata;

/*
 * The Clock Driver Chip (TCXO) on OMAP4 based SDP needs to be programmed
 * to output CLK1 based on REQ1 from OMAP.
 * By default CLK1 is driven based on an internal REQ1INT signal
 * which is always set to 1.
 * Doing this helps gate sysclk (from CLK1) to OMAP while OMAP
 * is in sleep states.
 */
static struct cdc_tcxo_platform_data sdp4430_cdc_data = {
	.buf = {
		CDC_TCXO_REQ4INT | CDC_TCXO_REQ1INT |
		CDC_TCXO_REQ4POL | CDC_TCXO_REQ3POL |
		CDC_TCXO_REQ2POL | CDC_TCXO_REQ1POL,
		CDC_TCXO_MREQ4 | CDC_TCXO_MREQ3 |
		CDC_TCXO_MREQ2 | CDC_TCXO_MREQ1,
		CDC_TCXO_LDOEN1,
		0,
	},
};

static struct bq2415x_platform_data tablet_bqdata = {
		.max_charger_voltagemV = 4200,
		.max_charger_currentmA = 1550,
};

static struct i2c_board_info __initdata sdp4430_i2c_boardinfo[] = {
	{
		I2C_BOARD_INFO("cdc_tcxo_driver", 0x6c),
		.platform_data = &sdp4430_cdc_data,
	},
	{
		I2C_BOARD_INFO("bq24156", 0x6a),
		.platform_data = &tablet_bqdata,
	},
};

/* TMP102 PCB Temperature sensor close to OMAP
 * values for .slope and .offset are taken from OMAP5 structure,
 * as TMP102 sensor was not used by domains other then CPU
 */
static struct tmp102_platform_data tmp102_omap_info = {
	.slope = 470,
	.slope_cpu = 1063,
	.offset = -1272,
	.offset_cpu = -477,
	.domain = "pcb", /* for hotspot extrapolation */
};

static struct i2c_board_info __initdata sdp4430_i2c_4_tmp102_boardinfo[] = {
	{
			I2C_BOARD_INFO("tmp102_temp_sensor", 0x48),
			.platform_data = &tmp102_omap_info,
	},
};

static void __init omap_i2c_hwspinlock_init(int bus_id, int spinlock_id,
				struct omap_i2c_bus_board_data *pdata)
{
	/* spinlock_id should be -1 for a generic lock request */
	if (spinlock_id < 0)
		pdata->handle = hwspin_lock_request(USE_MUTEX_LOCK);
	else
		pdata->handle = hwspin_lock_request_specific(spinlock_id,
							USE_MUTEX_LOCK);

	if (pdata->handle != NULL) {
		pdata->hwspin_lock_timeout = hwspin_lock_timeout;
		pdata->hwspin_unlock = hwspin_unlock;
	} else {
		pr_err("I2C hwspinlock request failed for bus %d\n", \
								bus_id);
	}
}

static struct omap_i2c_bus_board_data __initdata omap4_i2c_1_bus_pdata;
static struct omap_i2c_bus_board_data __initdata omap4_i2c_2_bus_pdata;
static struct omap_i2c_bus_board_data __initdata omap4_i2c_3_bus_pdata;
static struct omap_i2c_bus_board_data __initdata omap4_i2c_4_bus_pdata;

static int __init omap4_i2c_init(void)
{
	omap_i2c_hwspinlock_init(1, 0, &omap4_i2c_1_bus_pdata);
	omap_i2c_hwspinlock_init(2, 1, &omap4_i2c_2_bus_pdata);
	omap_i2c_hwspinlock_init(3, 2, &omap4_i2c_3_bus_pdata);
	omap_i2c_hwspinlock_init(4, 3, &omap4_i2c_4_bus_pdata);

	omap_register_i2c_bus_board_data(1, &omap4_i2c_1_bus_pdata);
	omap_register_i2c_bus_board_data(2, &omap4_i2c_2_bus_pdata);
	omap_register_i2c_bus_board_data(3, &omap4_i2c_3_bus_pdata);
	omap_register_i2c_bus_board_data(4, &omap4_i2c_4_bus_pdata);

	omap4_pmic_get_config(&sdp4430_twldata, TWL_COMMON_PDATA_USB |
			TWL_COMMON_PDATA_MADC | \
			TWL_COMMON_PDATA_BCI |
			TWL_COMMON_PDATA_THERMAL,
			TWL_COMMON_REGULATOR_VDAC |
			TWL_COMMON_REGULATOR_VAUX1 |
			TWL_COMMON_REGULATOR_VAUX2 |
			TWL_COMMON_REGULATOR_VAUX3 |
			TWL_COMMON_REGULATOR_VMMC |
			TWL_COMMON_REGULATOR_VPP |
			TWL_COMMON_REGULATOR_VUSIM |
			TWL_COMMON_REGULATOR_VANA |
			TWL_COMMON_REGULATOR_VCXIO |
			TWL_COMMON_REGULATOR_VUSB |
			TWL_COMMON_REGULATOR_CLK32KG |
			TWL_COMMON_REGULATOR_V1V8 |
			TWL_COMMON_REGULATOR_V2V1 |
			TWL_COMMON_REGULATOR_SYSEN |
			TWL_COMMON_REGULATOR_CLK32KAUDIO |
			TWL_COMMON_REGULATOR_REGEN1);

	/* Add one-time registers configuration */
	if (cpu_is_omap443x())
		sdp4430_twldata.reg_setup_script = omap4430_twl6030_setup;
	else if (cpu_is_omap446x())
		sdp4430_twldata.reg_setup_script = omap4460_twl6030_setup;

	omap4_pmic_init("twl6030", &sdp4430_twldata,
			&twl6040_data, OMAP44XX_IRQ_SYS_2N);
	i2c_register_board_info(1, sdp4430_i2c_boardinfo,
				ARRAY_SIZE(sdp4430_i2c_boardinfo));
	omap_register_i2c_bus(2, 400, NULL, 0);

	if (cpu_is_omap447x())
		i2c_register_board_info(4, sdp4430_i2c_4_tmp102_boardinfo,
					ARRAY_SIZE
					(sdp4430_i2c_4_tmp102_boardinfo));

	/*
	 * This will allow unused regulator to be shutdown. This flag
	 * should be set in the board file. Before regulators are registered.
	 */
	regulator_has_full_constraints();

	/*
	 * Drive MSECURE high for TWL6030/6032 write access.
	 */
	omap_mux_init_signal("fref_clk0_out.gpio_wk6", OMAP_PIN_OUTPUT);
	gpio_request(6, "msecure");
	gpio_direction_output(6, 1);

	return 0;
}

static int sdp4430_panel_enable_hdmi(struct omap_dss_device *dssdev)
{
	return 0;
}

static void sdp4430_panel_disable_hdmi(struct omap_dss_device *dssdev)
{
}

static void blaze_init_display_led(void)
{
	/* Set maximum brightness on init */
	twl_i2c_write_u8(TWL_MODULE_PWM, 0x00, LED_PWM2ON);
	twl_i2c_write_u8(TWL_MODULE_PWM, 0x00, LED_PWM2OFF);
	twl_i2c_write_u8(TWL6030_MODULE_ID1, PWM2S | PWM2EN, TWL6030_TOGGLE3);
}

static void blaze_set_primary_brightness(u8 brightness)
{
	u8 val;
	static unsigned enabled = 0x01;

	if (brightness) {

		/*
		 * Converting brightness 8-bit value into 7-bit value
		 * for PWM cycles.
		 * We need to check brightness maximum value for set
		 * PWM2OFF equal to PWM2ON.
		 * Additionally checking for 1 for prevent seting maximum
		 * brightness in this case.
		 */

		brightness >>= (brightness ^ 0xFF) ?
				 ((brightness ^ 0x01) ? 1 : 0) : 8;

		if (twl_i2c_write_u8(TWL_MODULE_PWM, brightness, LED_PWM2OFF))
				goto io_err;

		/* Enable PWM2 just once */
		if (!enabled) {
			if (twl_i2c_read_u8(TWL6030_MODULE_ID1, &val,
							TWL6030_TOGGLE3))
				goto io_err;

			val &= ~PWM2CTL_MASK;
			val |= (PWM2S | PWM2EN);
			if (twl_i2c_write_u8(TWL6030_MODULE_ID1, val,
					 TWL6030_TOGGLE3))
				goto io_err;
			enabled = 0x01;
		}
	} else {
		/* Disable PWM2 just once */
		if (enabled) {
			if (twl_i2c_read_u8(TWL6030_MODULE_ID1, &val,
							TWL6030_TOGGLE3))
				goto io_err;
			val &= ~PWM2CTL_MASK;
			val |= PWM2R;
			if (twl_i2c_write_u8(TWL6030_MODULE_ID1, val,
							TWL6030_TOGGLE3))
				goto io_err;
			val |= (PWM2EN | PWM2S);
			if (twl_i2c_write_u8(TWL6030_MODULE_ID1, val,
							TWL6030_TOGGLE3))
				goto io_err;
			enabled = 0x00;
		}
	}
	return;
io_err:
	pr_err("%s: Error occured during adjust PWM2\n", __func__);
}

static void blaze_set_secondary_brightness(u8 brightness)
{
	if (brightness > 0)
		brightness = 1;

	gpio_set_value(LED_SEC_DISP_GPIO, brightness);
}

static struct omap4430_sdp_disp_led_platform_data blaze_disp_led_data = {
	.flags = LEDS_CTRL_AS_ONE_DISPLAY,
	.display_led_init = blaze_init_display_led,
	.primary_display_set = blaze_set_primary_brightness,
	.secondary_display_set = blaze_set_secondary_brightness,
};

static struct platform_device blaze_disp_led = {
	.name	=	"display_led",
	.id	=	-1,
	.dev	= {
		.platform_data = &blaze_disp_led_data,
	},
};

static struct nokia_dsi_panel_data dsi1_panel = {
		.name		= "taal",
		.reset_gpio	= 102,
		.use_ext_te	= false,
		.ext_te_gpio	= 101,
		.esd_interval	= 0,
};

static struct omap_dss_device sdp4430_lcd_device = {
	.name			= "lcd",
	.driver_name		= "taal",
	.type			= OMAP_DISPLAY_TYPE_DSI,
	.data			= &dsi1_panel,
	.phy.dsi		= {
		.clk_lane	= 1,
		.clk_pol	= 0,
		.data1_lane	= 2,
		.data1_pol	= 0,
		.data2_lane	= 3,
		.data2_pol	= 0,

		.module		= 0,
	},

	.clocks = {
		.dispc = {
			.channel = {
				/* Logic Clock = 172.8 MHz */
				.lck_div	= 1,
				/* Pixel Clock = 34.56 MHz */
				.pck_div	= 5,
				.lcd_clk_src	= OMAP_DSS_CLK_SRC_DSI_PLL_HSDIV_DISPC,
			},
			.dispc_fclk_src	= OMAP_DSS_CLK_SRC_FCK,
		},

		.dsi = {
			.regn		= 16,	/* Fint = 2.4 MHz */
			.regm		= 180,	/* DDR Clock = 216 MHz */
			.regm_dispc	= 5,	/* PLL1_CLK1 = 172.8 MHz */
			.regm_dsi	= 5,	/* PLL1_CLK2 = 172.8 MHz */

			.lp_clk_div	= 10,	/* LP Clock = 8.64 MHz */
			.dsi_fclk_src	= OMAP_DSS_CLK_SRC_DSI_PLL_HSDIV_DSI,
		},
	},
	.channel		= OMAP_DSS_CHANNEL_LCD,
};

static struct nokia_dsi_panel_data dsi2_panel = {
		.name		= "taal",
		.reset_gpio	= 104,
		.use_ext_te	= false,
		.ext_te_gpio	= 103,
		.esd_interval	= 0,
};

static struct omap_dss_device sdp4430_lcd2_device = {
	.name			= "lcd2",
	.driver_name		= "taal",
	.type			= OMAP_DISPLAY_TYPE_DSI,
	.data			= &dsi2_panel,
	.phy.dsi		= {
		.clk_lane	= 1,
		.clk_pol	= 0,
		.data1_lane	= 2,
		.data1_pol	= 0,
		.data2_lane	= 3,
		.data2_pol	= 0,

		.module		= 1,
	},

	.clocks = {
		.dispc = {
			.channel = {
				/* Logic Clock = 172.8 MHz */
				.lck_div	= 1,
				/* Pixel Clock = 34.56 MHz */
				.pck_div	= 5,
				.lcd_clk_src	= OMAP_DSS_CLK_SRC_DSI2_PLL_HSDIV_DISPC,
			},
			.dispc_fclk_src	= OMAP_DSS_CLK_SRC_FCK,
		},

		.dsi = {
			.regn		= 16,	/* Fint = 2.4 MHz */
			.regm		= 180,	/* DDR Clock = 216 MHz */
			.regm_dispc	= 5,	/* PLL1_CLK1 = 172.8 MHz */
			.regm_dsi	= 5,	/* PLL1_CLK2 = 172.8 MHz */

			.lp_clk_div	= 10,	/* LP Clock = 8.64 MHz */
			.dsi_fclk_src	= OMAP_DSS_CLK_SRC_DSI2_PLL_HSDIV_DSI,
		},
	},
	.channel		= OMAP_DSS_CHANNEL_LCD2,
};

static void sdp4430_lcd_init(void)
{
	int r;

	r = gpio_request_one(dsi1_panel.reset_gpio, GPIOF_DIR_OUT,
		"lcd1_reset_gpio");
	if (r)
		pr_err("%s: Could not get lcd1_reset_gpio\n", __func__);

	r = gpio_request_one(dsi2_panel.reset_gpio, GPIOF_DIR_OUT,
		"lcd2_reset_gpio");
	if (r)
		pr_err("%s: Could not get lcd2_reset_gpio\n", __func__);
}

static struct omap_dss_hdmi_data sdp4430_hdmi_data = {
	.hpd_gpio = HDMI_GPIO_HPD,
	.ls_oe_gpio = HDMI_GPIO_LS_OE,
	.ct_cp_hpd_gpio = HDMI_GPIO_CT_CP_HPD,
};

static struct omap_dss_device sdp4430_hdmi_device = {
	.name = "hdmi",
	.driver_name = "hdmi_panel",
	.type = OMAP_DISPLAY_TYPE_HDMI,
	.platform_enable = sdp4430_panel_enable_hdmi,
	.platform_disable = sdp4430_panel_disable_hdmi,
	.channel = OMAP_DSS_CHANNEL_DIGIT,
	.data = &sdp4430_hdmi_data,
};

static struct picodlp_panel_data sdp4430_picodlp_pdata = {
	.picodlp_adapter_id	= 2,
	.emu_done_gpio		= 44,
	.pwrgood_gpio		= 45,
};

static void sdp4430_picodlp_init(void)
{
	int r;
	const struct gpio picodlp_gpios[] = {
		{DLP_POWER_ON_GPIO, GPIOF_OUT_INIT_LOW,
			"DLP POWER ON"},
		{sdp4430_picodlp_pdata.emu_done_gpio, GPIOF_IN,
			"DLP EMU DONE"},
		{sdp4430_picodlp_pdata.pwrgood_gpio, GPIOF_OUT_INIT_LOW,
			"DLP PWRGOOD"},
	};

	r = gpio_request_array(picodlp_gpios, ARRAY_SIZE(picodlp_gpios));
	if (r)
		pr_err("Cannot request PicoDLP GPIOs, error %d\n", r);
}

static int sdp4430_panel_enable_picodlp(struct omap_dss_device *dssdev)
{
	gpio_set_value(DISPLAY_SEL_GPIO, 0);
	gpio_set_value(DLP_POWER_ON_GPIO, 1);

	return 0;
}

static void sdp4430_panel_disable_picodlp(struct omap_dss_device *dssdev)
{
	gpio_set_value(DLP_POWER_ON_GPIO, 0);
	gpio_set_value(DISPLAY_SEL_GPIO, 1);
}

static struct omap_dss_device sdp4430_picodlp_device = {
	.name			= "picodlp",
	.driver_name		= "picodlp_panel",
	.type			= OMAP_DISPLAY_TYPE_DPI,
	.phy.dpi.data_lines	= 24,
	.channel		= OMAP_DSS_CHANNEL_LCD2,
	.platform_enable	= sdp4430_panel_enable_picodlp,
	.platform_disable	= sdp4430_panel_disable_picodlp,
	.data			= &sdp4430_picodlp_pdata,
};

static struct omap_dss_device *sdp4430_dss_devices[] = {
	&sdp4430_lcd_device,
	&sdp4430_hdmi_device,
	&sdp4430_lcd2_device,
	&sdp4430_picodlp_device,
};

static struct omap_dss_board_info sdp4430_dss_data = {
	.num_devices	= ARRAY_SIZE(sdp4430_dss_devices),
	.devices	= sdp4430_dss_devices,
	.default_device	= &sdp4430_lcd_device,
};

static void __init omap_4430sdp_display_init(void)
{
	int r;

	omap_mux_init_signal("fref_clk4_out.fref_clk4_out",
				OMAP_MUX_MODE0 | OMAP_PIN_INPUT_PULLUP);

	/* Enable LCD2 by default (instead of Pico DLP) */
	r = gpio_request_one(DISPLAY_SEL_GPIO, GPIOF_OUT_INIT_HIGH,
			"display_sel");
	if (r)
		pr_err("%s: Could not get display_sel GPIO\n", __func__);

	platform_device_register(&blaze_disp_led);
	sdp4430_lcd_init();
	sdp4430_picodlp_init();
	omap_vram_set_sdram_vram(SDP4430_FB_RAM_SIZE, 0);
	omap_display_init(&sdp4430_dss_data);
	/*
	 * OMAP4460SDP/Blaze and OMAP4430 ES2.3 SDP/Blaze boards and
	 * later have external pull up on the HDMI I2C lines
	 */
	if (cpu_is_omap446x() || omap_rev() > OMAP4430_REV_ES2_2)
		omap_hdmi_init(OMAP_HDMI_SDA_SCL_EXTERNAL_PULLUP);
	else
		omap_hdmi_init(0);

	omap_mux_init_gpio(HDMI_GPIO_LS_OE, OMAP_PIN_OUTPUT);
	omap_mux_init_gpio(HDMI_GPIO_CT_CP_HPD, OMAP_PIN_OUTPUT);
	omap_mux_init_gpio(HDMI_GPIO_HPD, OMAP_PIN_INPUT_PULLDOWN);
}

#ifdef CONFIG_OMAP_MUX
static struct omap_board_mux board_mux[] __initdata = {
	OMAP4_MUX(USBB2_ULPITLL_CLK, OMAP_MUX_MODE3 | OMAP_PIN_OUTPUT
					| OMAP_PULL_ENA),
	OMAP4_MUX(SYS_NIRQ2, OMAP_MUX_MODE0 | OMAP_PIN_INPUT_PULLUP
					| OMAP_PIN_OFF_WAKEUPENABLE),
	OMAP4_MUX(SYS_NIRQ1, OMAP_MUX_MODE0 | OMAP_PIN_INPUT_PULLUP
					| OMAP_PIN_OFF_WAKEUPENABLE),

	/* IO optimization pdpu and offmode settings to reduce leakage */
	OMAP4_MUX(GPMC_A17, OMAP_MUX_MODE3 | OMAP_INPUT_EN),
	OMAP4_MUX(GPMC_NBE1, OMAP_MUX_MODE3 | OMAP_PIN_OUTPUT),
	OMAP4_MUX(GPMC_NCS4, OMAP_MUX_MODE3 | OMAP_INPUT_EN),
	OMAP4_MUX(GPMC_NCS5, OMAP_MUX_MODE3 | OMAP_PULL_ENA | OMAP_PULL_UP
					| OMAP_OFF_EN | OMAP_OFF_PULL_EN),
	OMAP4_MUX(GPMC_NCS7, OMAP_MUX_MODE3 | OMAP_INPUT_EN),
	OMAP4_MUX(GPMC_NBE1, OMAP_MUX_MODE3 | OMAP_PULL_ENA | OMAP_PULL_UP
					| OMAP_OFF_EN | OMAP_OFF_PULL_EN),
	OMAP4_MUX(GPMC_WAIT0, OMAP_MUX_MODE3 | OMAP_INPUT_EN),
	OMAP4_MUX(GPMC_NOE, OMAP_MUX_MODE1 | OMAP_INPUT_EN),
	OMAP4_MUX(MCSPI1_CS1, OMAP_MUX_MODE3 | OMAP_PULL_ENA | OMAP_PULL_UP
					| OMAP_OFF_EN | OMAP_OFF_PULL_EN),
	OMAP4_MUX(MCSPI1_CS2, OMAP_MUX_MODE3 | OMAP_PULL_ENA | OMAP_PULL_UP
					| OMAP_OFF_EN | OMAP_OFF_PULL_EN),
	OMAP4_MUX(SDMMC5_CLK, OMAP_MUX_MODE0 | OMAP_INPUT_EN | OMAP_OFF_EN
					| OMAP_OFF_PULL_EN),
	OMAP4_MUX(GPMC_NCS1, OMAP_MUX_MODE3 | OMAP_INPUT_EN | OMAP_WAKEUP_EN),
	OMAP4_MUX(GPMC_A24, OMAP_MUX_MODE3 | OMAP_INPUT_EN | OMAP_WAKEUP_EN),

	OMAP4_MUX(ABE_MCBSP1_DR, OMAP_MUX_MODE0 | OMAP_PIN_INPUT_PULLDOWN),
	{ .reg_offset = OMAP_MUX_TERMINATOR },
};

#else
#define board_mux	NULL
 #endif

static void __init omap4_sdp4430_wifi_mux_init(void)
{
	omap_mux_init_gpio(GPIO_WIFI_IRQ, OMAP_PIN_INPUT |
				OMAP_PIN_OFF_WAKEUPENABLE);
	omap_mux_init_gpio(GPIO_WIFI_PMENA, OMAP_PIN_OUTPUT);

	omap_mux_init_signal("sdmmc5_cmd.sdmmc5_cmd",
				OMAP_MUX_MODE0 | OMAP_PIN_INPUT_PULLUP);
	omap_mux_init_signal("sdmmc5_clk.sdmmc5_clk",
				OMAP_MUX_MODE0 | OMAP_PIN_INPUT_PULLUP);
	omap_mux_init_signal("sdmmc5_dat0.sdmmc5_dat0",
				OMAP_MUX_MODE0 | OMAP_PIN_INPUT_PULLUP);
	omap_mux_init_signal("sdmmc5_dat1.sdmmc5_dat1",
				OMAP_MUX_MODE0 | OMAP_PIN_INPUT_PULLUP);
	omap_mux_init_signal("sdmmc5_dat2.sdmmc5_dat2",
				OMAP_MUX_MODE0 | OMAP_PIN_INPUT_PULLUP);
	omap_mux_init_signal("sdmmc5_dat3.sdmmc5_dat3",
				OMAP_MUX_MODE0 | OMAP_PIN_INPUT_PULLUP);

}

static struct wl12xx_platform_data omap4_sdp4430_wlan_data __initdata = {
	.board_ref_clock = WL12XX_REFCLOCK_26,
	.board_tcxo_clock = WL12XX_TCXOCLOCK_26,
};

static void __init omap4_sdp4430_wifi_init(void)
{
	int ret;

	omap4_sdp4430_wifi_mux_init();
	omap4_sdp4430_wlan_data.irq = gpio_to_irq(GPIO_WIFI_IRQ);
	ret = wl12xx_set_platform_data(&omap4_sdp4430_wlan_data);
	if (ret)
		pr_err("Error setting wl12xx data: %d\n", ret);
	ret = platform_device_register(&omap_vwlan_device);
	if (ret)
		pr_err("Error registering wl12xx device: %d\n", ret);
}

#if defined(CONFIG_USB_EHCI_HCD_OMAP) || defined(CONFIG_USB_OHCI_HCD_OMAP3)
static const struct usbhs_omap_board_data usbhs_bdata __initconst = {
	.port_mode[0] = OMAP_EHCI_PORT_MODE_PHY,
	.port_mode[1] = OMAP_OHCI_PORT_MODE_PHY_6PIN_DATSE0,
	.port_mode[2] = OMAP_USBHS_PORT_MODE_UNUSED,
	.phy_reset  = false,
	.reset_gpio_port[0]  = -EINVAL,
	.reset_gpio_port[1]  = -EINVAL,
	.reset_gpio_port[2]  = -EINVAL
};

static void __init omap4_ehci_ohci_init(void)
{
	omap_mux_init_signal("usbb2_ulpitll_clk.gpio_157", \
		OMAP_PIN_OUTPUT | \
		OMAP_PIN_OFF_NONE);

	/* Power on the ULPI PHY */
	if (gpio_is_valid(BLAZE_MDM_PWR_EN_GPIO)) {
		gpio_request(BLAZE_MDM_PWR_EN_GPIO, "USBB1 PHY VMDM_3V3");
		gpio_direction_output(BLAZE_MDM_PWR_EN_GPIO, 1);
	}

	usbhs_init(&usbhs_bdata);

	return;
}
#else
static void __init omap4_ehci_ohci_init(void){}
#endif

#if defined(CONFIG_TI_EMIF) || defined(CONFIG_TI_EMIF_MODULE)
static struct __devinitdata emif_custom_configs custom_configs = {
	.mask	= EMIF_CUSTOM_CONFIG_LPMODE,
	.lpmode	= EMIF_LP_MODE_SELF_REFRESH,
	.lpmode_timeout_performance = 512,
	.lpmode_timeout_power = 512,
	/* only at OPP100 should we use performance value */
	.lpmode_freq_threshold = 400000000,
};
#endif

static void set_osc_timings(void)
{
	/* Device Oscilator
	 * tstart = 2ms + 2ms = 4ms.
	 * tshut = Not defined in oscillator data sheet so setting to 1us
	 */
	omap_pm_setup_oscillator(4000, 1);
}

static void __init omap_4430sdp_init(void)
{
	int status;
	int package = OMAP_PACKAGE_CBS;

	if (omap_rev() == OMAP4430_REV_ES1_0)
		package = OMAP_PACKAGE_CBL;

#if defined(CONFIG_TI_EMIF) || defined(CONFIG_TI_EMIF_MODULE)
	if (cpu_is_omap447x()) {
		omap_emif_set_device_details(1, &lpddr2_elpida_4G_S4_info,
				lpddr2_elpida_4G_S4_timings,
				ARRAY_SIZE(lpddr2_elpida_4G_S4_timings),
				&lpddr2_elpida_S4_min_tck, &custom_configs);
		omap_emif_set_device_details(2, &lpddr2_elpida_4G_S4_info,
				lpddr2_elpida_4G_S4_timings,
				ARRAY_SIZE(lpddr2_elpida_4G_S4_timings),
				&lpddr2_elpida_S4_min_tck, &custom_configs);
	} else {
		omap_emif_set_device_details(1, &lpddr2_elpida_2G_S4_x2_info,
				lpddr2_elpida_2G_S4_timings,
				ARRAY_SIZE(lpddr2_elpida_2G_S4_timings),
				&lpddr2_elpida_S4_min_tck, &custom_configs);
		omap_emif_set_device_details(2, &lpddr2_elpida_2G_S4_x2_info,
				lpddr2_elpida_2G_S4_timings,
				ARRAY_SIZE(lpddr2_elpida_2G_S4_timings),
				&lpddr2_elpida_S4_min_tck, &custom_configs);
	}
#endif

	omap4_mux_init(board_mux, NULL, package);
<<<<<<< HEAD
	omap_init_board_version(0);
	omap_create_board_props();
=======

	set_osc_timings();
>>>>>>> ac24bc72
	omap4_i2c_init();
	blaze_sensor_init();
	blaze_touch_init();
	platform_add_devices(sdp4430_devices, ARRAY_SIZE(sdp4430_devices));
	omap4_board_serial_init();
	omap_sdrc_init(NULL, NULL);
	omap4_sdp4430_wifi_init();
	omap4_twl6030_hsmmc_init(mmc);

	omap4_ehci_ohci_init();
	usb_musb_init(&musb_board_data);

	omap4plus_connectivity_init();
	status = omap_ethernet_init();
	if (status) {
		pr_err("Ethernet initialization failed: %d\n", status);
	} else {
		sdp4430_spi_board_info[0].irq = gpio_to_irq(ETH_KS8851_IRQ);
		spi_register_board_info(sdp4430_spi_board_info,
				ARRAY_SIZE(sdp4430_spi_board_info));
	}

	status = omap4_keyboard_init(&sdp4430_keypad_data, &keypad_data);
	if (status)
		pr_err("Keypad initialization failed: %d\n", status);

	omap_init_dmm_tiler();
	omap4_register_ion();
	omap_4430sdp_display_init();
	blaze_keypad_init();

	init_duty_governor();
	if (cpu_is_omap446x()) {
		/* Vsel0 = gpio, vsel1 = gnd */
		status = omap_tps6236x_board_setup(true, TPS62361_GPIO, -1,
					OMAP_PIN_OFF_OUTPUT_HIGH, -1);
		if (status)
			pr_err("TPS62361 initialization failed: %d\n", status);
	}

	omap_enable_smartreflex_on_init();
	if (cpu_is_omap446x())
		platform_device_register(&thermistor);

}

static void __init omap_4430sdp_reserve(void)
{
	omap_ram_console_init(OMAP_RAM_CONSOLE_START_DEFAULT,
			OMAP_RAM_CONSOLE_SIZE_DEFAULT);
	omap_rproc_reserve_cma(RPROC_CMA_OMAP4);
	omap4_ion_init();
	omap_reserve();
}

static void __init omap_4430sdp_init_early(void)
{
	omap4430_init_early();
	if (cpu_is_omap446x())
		omap_tps6236x_gpio_no_reset_wa(TPS62361_GPIO, -1, 32);
}


MACHINE_START(OMAP_4430SDP, "OMAP4 Blaze board")
	/* Maintainer: Santosh Shilimkar - Texas Instruments Inc */
	.atag_offset	= 0x100,
	.reserve	= omap_4430sdp_reserve,
	.map_io		= omap4_map_io,
	.init_early	= omap_4430sdp_init_early,
	.init_irq	= gic_init_irq,
	.handle_irq	= gic_handle_irq,
	.init_machine	= omap_4430sdp_init,
	.timer		= &omap4_timer,
	.restart	= omap_prcm_restart,
MACHINE_END<|MERGE_RESOLUTION|>--- conflicted
+++ resolved
@@ -1342,13 +1342,10 @@
 #endif
 
 	omap4_mux_init(board_mux, NULL, package);
-<<<<<<< HEAD
 	omap_init_board_version(0);
 	omap_create_board_props();
-=======
 
 	set_osc_timings();
->>>>>>> ac24bc72
 	omap4_i2c_init();
 	blaze_sensor_init();
 	blaze_touch_init();
