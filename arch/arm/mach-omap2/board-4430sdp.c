/*
 * Board support file for OMAP4430 SDP.
 *
 * Copyright (C) 2009 Texas Instruments
 *
 * Author: Santosh Shilimkar <santosh.shilimkar@ti.com>
 *
 * Based on mach-omap2/board-3430sdp.c
 *
 * This program is free software; you can redistribute it and/or modify
 * it under the terms of the GNU General Public License version 2 as
 * published by the Free Software Foundation.
 */

#include <linux/kernel.h>
#include <linux/init.h>
#include <linux/platform_device.h>
#include <linux/io.h>
#include <linux/gpio.h>
#include <linux/cdc_tcxo.h>
#include <linux/usb/otg.h>
#include <linux/spi/spi.h>
#include <linux/hwspinlock.h>
#include <linux/i2c/twl.h>
#include <linux/i2c/bq2415x.h>
#include <linux/i2c/tmp102.h>
#include <linux/mfd/twl6040.h>
#include <linux/gpio_keys.h>
#include <linux/regulator/machine.h>
#include <linux/regulator/fixed.h>
#include <linux/leds.h>
#include <linux/leds_pwm.h>
#include <linux/platform_data/omap4-keypad.h>
#include <linux/platform_data/thermistor_sensor.h>
#include <linux/platform_data/lm75_platform_data.h>

#include <mach/hardware.h>
#include <asm/hardware/gic.h>
#include <asm/mach-types.h>
#include <asm/mach/arch.h>
#include <asm/mach/map.h>

#include <plat/board.h>
#include <plat/vram.h>
#include "common.h"
#include <plat/usb.h>
#include <plat/mmc.h>
#include <plat/omap4-keypad.h>
#include <plat/drm.h>
#include <plat/remoteproc.h>
#include <plat/omap_apps_brd_id.h>
#include <video/omapdss.h>
#include <video/omap-panel-nokia-dsi.h>
#include <video/omap-panel-picodlp.h>
#include <linux/wl12xx.h>
#include <linux/platform_data/omap-abe-twl6040.h>
#include "omap4_ion.h"
#include <linux/leds-omap4430sdp-display.h>
#include <linux/omap4_duty_cycle_governor.h>

#include "mux.h"
#include "hsmmc.h"
#include "control.h"
#include "common-board-devices.h"
#include "board-44xx-blaze.h"
#include "omap_ram_console.h"
#include "pm.h"

#define SDP4430_FB_RAM_SIZE		SZ_16M /* 1920×1080*4 * 2 */

#define ETH_KS8851_IRQ			34
#define ETH_KS8851_POWER_ON		48
#define ETH_KS8851_QUART		138
#define OMAP4_SFH7741_SENSOR_OUTPUT_GPIO	184
#define OMAP4_SFH7741_ENABLE_GPIO		188
#define HDMI_GPIO_CT_CP_HPD 60 /* HPD mode enable/disable */
#define HDMI_GPIO_LS_OE 41 /* Level shifter for HDMI */
#define HDMI_GPIO_HPD  63 /* Hotplug detect */
#define DISPLAY_SEL_GPIO	59	/* LCD2/PicoDLP switch */
#define DLP_POWER_ON_GPIO	40

#define GPIO_WIFI_PMENA		54
#define GPIO_WIFI_IRQ		53

#define FIXED_REG_VBAT_ID	0
#define FIXED_REG_VWLAN_ID	1
#define TPS62361_GPIO   7

#define LED_SEC_DISP_GPIO	27

/* PWM2 and TOGGLE3 register offsets */
#define LED_PWM2ON		0x03
#define LED_PWM2OFF		0x04
#define LED_TOGGLE3		0x92
#define TWL6030_TOGGLE3		0x92
#define PWM2EN			BIT(5)
#define PWM2S			BIT(4)
#define PWM2R			BIT(3)
#define PWM2CTL_MASK		(PWM2EN | PWM2S | PWM2R)

static const uint32_t sdp4430_keymap[] = {
	KEY(0, 0, KEY_E),
	KEY(0, 1, KEY_R),
	KEY(0, 2, KEY_T),
	KEY(0, 3, KEY_HOME),
	KEY(0, 4, KEY_F5),
	KEY(0, 5, KEY_UNKNOWN),
	KEY(0, 6, KEY_I),
	KEY(0, 7, KEY_LEFTSHIFT),

	KEY(1, 0, KEY_D),
	KEY(1, 1, KEY_F),
	KEY(1, 2, KEY_G),
	KEY(1, 3, KEY_SEND),
	KEY(1, 4, KEY_F6),
	KEY(1, 5, KEY_UNKNOWN),
	KEY(1, 6, KEY_K),
	KEY(1, 7, KEY_ENTER),

	KEY(2, 0, KEY_X),
	KEY(2, 1, KEY_C),
	KEY(2, 2, KEY_V),
	KEY(2, 3, KEY_END),
	KEY(2, 4, KEY_F7),
	KEY(2, 5, KEY_UNKNOWN),
	KEY(2, 6, KEY_DOT),
	KEY(2, 7, KEY_CAPSLOCK),

	KEY(3, 0, KEY_Z),
	KEY(3, 1, KEY_KPPLUS),
	KEY(3, 2, KEY_B),
	KEY(3, 3, KEY_F1),
	KEY(3, 4, KEY_F8),
	KEY(3, 5, KEY_UNKNOWN),
	KEY(3, 6, KEY_O),
	KEY(3, 7, KEY_SPACE),

	KEY(4, 0, KEY_W),
	KEY(4, 1, KEY_Y),
	KEY(4, 2, KEY_U),
	KEY(4, 3, KEY_F2),
	KEY(4, 4, KEY_VOLUMEUP),
	KEY(4, 5, KEY_UNKNOWN),
	KEY(4, 6, KEY_L),
	KEY(4, 7, KEY_LEFT),

	KEY(5, 0, KEY_S),
	KEY(5, 1, KEY_H),
	KEY(5, 2, KEY_J),
	KEY(5, 3, KEY_F3),
	KEY(5, 4, KEY_F9),
	KEY(5, 5, KEY_VOLUMEDOWN),
	KEY(5, 6, KEY_M),
	KEY(5, 7, KEY_RIGHT),

	KEY(6, 0, KEY_Q),
	KEY(6, 1, KEY_A),
	KEY(6, 2, KEY_N),
	KEY(6, 3, KEY_BACK),
	KEY(6, 4, KEY_BACKSPACE),
	KEY(6, 5, KEY_UNKNOWN),
	KEY(6, 6, KEY_P),
	KEY(6, 7, KEY_UP),

	KEY(7, 0, KEY_PROG1),
	KEY(7, 1, KEY_PROG2),
	KEY(7, 2, KEY_PROG3),
	KEY(7, 3, KEY_PROG4),
	KEY(7, 4, KEY_F4),
	KEY(7, 5, KEY_UNKNOWN),
	KEY(7, 6, KEY_OK),
	KEY(7, 7, KEY_DOWN),
};
static struct omap_device_pad keypad_pads[] = {
	{	.name   = "kpd_col1.kpd_col1",
		.enable = OMAP_WAKEUP_EN | OMAP_MUX_MODE1,
	},
	{	.name   = "kpd_col1.kpd_col1",
		.enable = OMAP_WAKEUP_EN | OMAP_MUX_MODE1,
	},
	{	.name   = "kpd_col2.kpd_col2",
		.enable = OMAP_WAKEUP_EN | OMAP_MUX_MODE1,
	},
	{	.name   = "kpd_col3.kpd_col3",
		.enable = OMAP_WAKEUP_EN | OMAP_MUX_MODE1,
	},
	{	.name   = "kpd_col4.kpd_col4",
		.enable = OMAP_WAKEUP_EN | OMAP_MUX_MODE1,
	},
	{	.name   = "kpd_col5.kpd_col5",
		.enable = OMAP_WAKEUP_EN | OMAP_MUX_MODE1,
	},
	{	.name   = "gpmc_a23.kpd_col7",
		.enable = OMAP_WAKEUP_EN | OMAP_MUX_MODE1,
	},
	{	.name   = "gpmc_a22.kpd_col6",
		.enable = OMAP_WAKEUP_EN | OMAP_MUX_MODE1,
	},
	{	.name   = "kpd_row0.kpd_row0",
		.enable = OMAP_PULL_ENA | OMAP_PULL_UP | OMAP_WAKEUP_EN |
			OMAP_MUX_MODE1 | OMAP_INPUT_EN,
	},
	{	.name   = "kpd_row1.kpd_row1",
		.enable = OMAP_PULL_ENA | OMAP_PULL_UP | OMAP_WAKEUP_EN |
			OMAP_MUX_MODE1 | OMAP_INPUT_EN,
	},
	{	.name   = "kpd_row2.kpd_row2",
		.enable = OMAP_PULL_ENA | OMAP_PULL_UP | OMAP_WAKEUP_EN |
			OMAP_MUX_MODE1 | OMAP_INPUT_EN,
	},
	{	.name   = "kpd_row3.kpd_row3",
		.enable = OMAP_PULL_ENA | OMAP_PULL_UP | OMAP_WAKEUP_EN |
			OMAP_MUX_MODE1 | OMAP_INPUT_EN,
	},
	{	.name   = "kpd_row4.kpd_row4",
		.enable = OMAP_PULL_ENA | OMAP_PULL_UP | OMAP_WAKEUP_EN |
			OMAP_MUX_MODE1 | OMAP_INPUT_EN,
	},
	{	.name   = "kpd_row5.kpd_row5",
		.enable = OMAP_PULL_ENA | OMAP_PULL_UP | OMAP_WAKEUP_EN |
			OMAP_MUX_MODE1 | OMAP_INPUT_EN,
	},
	{	.name   = "gpmc_a18.kpd_row6",
		.enable = OMAP_PULL_ENA | OMAP_PULL_UP | OMAP_WAKEUP_EN |
			OMAP_MUX_MODE1 | OMAP_INPUT_EN,
	},
	{	.name   = "gpmc_a19.kpd_row7",
		.enable = OMAP_PULL_ENA | OMAP_PULL_UP | OMAP_WAKEUP_EN |
			OMAP_MUX_MODE1 | OMAP_INPUT_EN,
	},
};

static struct matrix_keymap_data sdp4430_keymap_data = {
	.keymap			= sdp4430_keymap,
	.keymap_size		= ARRAY_SIZE(sdp4430_keymap),
};

static struct omap4_keypad_platform_data sdp4430_keypad_data = {
	.keymap_data		= &sdp4430_keymap_data,
	.rows			= 8,
	.cols			= 8,
};

static struct omap_board_data keypad_data = {
	.id	    		= 1,
	.pads	 		= keypad_pads,
	.pads_cnt       	= ARRAY_SIZE(keypad_pads),
};

#ifdef CONFIG_OMAP4_DUTY_CYCLE_GOVERNOR

static struct pcb_section omap4_duty_governor_pcb_sections[] = {
	{
		.pcb_temp_level			= DUTY_GOVERNOR_DEFAULT_TEMP,
		.max_opp			= 1200000,
		.duty_cycle_enabled		= true,
		.tduty_params = {
			.nitro_rate		= 1200000,
			.cooling_rate		= 1008000,
			.nitro_interval		= 20000,
			.nitro_percentage	= 24,
		},
	},
};

static void init_duty_governor(void)
{
	omap4_duty_pcb_section_reg(omap4_duty_governor_pcb_sections,
				   ARRAY_SIZE
				   (omap4_duty_governor_pcb_sections));
}
#else
static void init_duty_governor(void){}
#endif /*CONFIG_OMAP4_DUTY_CYCLE*/

static struct gpio_led sdp4430_gpio_leds[] = {
	{
		.name	= "omap4:green:debug0",
		.gpio	= 61,
	},
	{
		.name	= "omap4:green:debug1",
		.gpio	= 30,
	},
	{
		.name	= "omap4:green:debug2",
		.gpio	= 7,
	},
	{
		.name	= "omap4:green:debug3",
		.gpio	= 8,
	},
	{
		.name	= "omap4:green:debug4",
		.gpio	= 50,
	},
	{
		.name	= "omap4:blue:user",
		.gpio	= 169,
	},
	{
		.name	= "omap4:red:user",
		.gpio	= 170,
	},
	{
		.name	= "omap4:green:user",
		.gpio	= 139,
	},

};

static struct gpio_keys_button sdp4430_gpio_keys[] = {
	{
		.desc			= "Proximity Sensor",
		.type			= EV_SW,
		.code			= SW_FRONT_PROXIMITY,
		.gpio			= OMAP4_SFH7741_SENSOR_OUTPUT_GPIO,
		.active_low		= 0,
	}
};

static struct gpio_led_platform_data sdp4430_led_data = {
	.leds	= sdp4430_gpio_leds,
	.num_leds	= ARRAY_SIZE(sdp4430_gpio_leds),
};

static struct led_pwm sdp4430_pwm_leds[] = {
	{
		.name		= "omap4:green:chrg",
		.pwm_id		= 1,
		.max_brightness	= 255,
		.pwm_period_ns	= 7812500,
	},
};

static struct led_pwm_platform_data sdp4430_pwm_data = {
	.num_leds	= ARRAY_SIZE(sdp4430_pwm_leds),
	.leds		= sdp4430_pwm_leds,
};

static struct platform_device sdp4430_leds_pwm = {
	.name	= "leds_pwm",
	.id	= -1,
	.dev	= {
		.platform_data = &sdp4430_pwm_data,
	},
};

static struct thermistor_pdata thermistor_device_data = {
	.name = "thermistor_sensor",
	.slope = 1142,
	.offset = -393,
	.domain = "pcb",
};

static struct platform_device thermistor = {
	.name   =       "thermistor",
	.id     =       -1,
	.dev    = {
		.platform_data = &thermistor_device_data,
	},
};

static int omap_prox_activate(struct device *dev)
{
	gpio_set_value(OMAP4_SFH7741_ENABLE_GPIO , 1);
	return 0;
}

static void omap_prox_deactivate(struct device *dev)
{
	gpio_set_value(OMAP4_SFH7741_ENABLE_GPIO , 0);
}

static struct gpio_keys_platform_data sdp4430_gpio_keys_data = {
	.buttons	= sdp4430_gpio_keys,
	.nbuttons	= ARRAY_SIZE(sdp4430_gpio_keys),
	.enable		= omap_prox_activate,
	.disable	= omap_prox_deactivate,
};

static struct platform_device sdp4430_gpio_keys_device = {
	.name	= "gpio-keys",
	.id	= -1,
	.dev	= {
		.platform_data	= &sdp4430_gpio_keys_data,
	},
};

static struct platform_device sdp4430_leds_gpio = {
	.name	= "leds-gpio",
	.id	= -1,
	.dev	= {
		.platform_data = &sdp4430_led_data,
	},
};
static struct spi_board_info sdp4430_spi_board_info[] __initdata = {
	{
		.modalias               = "ks8851",
		.bus_num                = 1,
		.chip_select            = 0,
		.max_speed_hz           = 24000000,
		/*
		 * .irq is set to gpio_to_irq(ETH_KS8851_IRQ)
		 * in omap_4430sdp_init
		 */
	},
};

static struct gpio sdp4430_eth_gpios[] __initdata = {
	{ ETH_KS8851_POWER_ON,	GPIOF_OUT_INIT_HIGH,	"eth_power"	},
	{ ETH_KS8851_QUART,	GPIOF_OUT_INIT_HIGH,	"quart"		},
	{ ETH_KS8851_IRQ,	GPIOF_IN,		"eth_irq"	},
};

static int __init omap_ethernet_init(void)
{
	int status;

	/* Request of GPIO lines */
	status = gpio_request_array(sdp4430_eth_gpios,
				    ARRAY_SIZE(sdp4430_eth_gpios));
	if (status)
		pr_err("Cannot request ETH GPIOs\n");

	return status;
}

static struct regulator_consumer_supply sdp4430_vbat_supply[] = {
	REGULATOR_SUPPLY("vddvibl", "twl6040-vibra"),
	REGULATOR_SUPPLY("vddvibr", "twl6040-vibra"),
};

static struct regulator_init_data sdp4430_vbat_data = {
	.constraints = {
		.always_on	= 1,
	},
	.num_consumer_supplies	= ARRAY_SIZE(sdp4430_vbat_supply),
	.consumer_supplies	= sdp4430_vbat_supply,
};

static struct fixed_voltage_config sdp4430_vbat_pdata = {
	.supply_name	= "VBAT",
	.microvolts	= 3750000,
	.init_data	= &sdp4430_vbat_data,
	.gpio		= -EINVAL,
};

static struct platform_device sdp4430_vbat = {
	.name		= "reg-fixed-voltage",
	.id		= FIXED_REG_VBAT_ID,
	.dev = {
		.platform_data = &sdp4430_vbat_pdata,
	},
};

static struct platform_device sdp4430_dmic_codec = {
	.name	= "dmic-codec",
	.id	= -1,
};

static struct platform_device sdp4430_spdif_dit_codec = {
	.name           = "spdif-dit",
	.id             = -1,
};

static struct platform_device sdp4430_hdmi_audio_codec = {
	.name	= "hdmi-audio-codec",
	.id	= -1,
};

static struct omap_abe_twl6040_data sdp4430_abe_audio_data = {
	.card_name = "SDP4430",
	.has_hs		= ABE_TWL6040_LEFT | ABE_TWL6040_RIGHT,
	.has_hf		= ABE_TWL6040_LEFT | ABE_TWL6040_RIGHT,
	.has_ep		= 1,
	.has_aux	= ABE_TWL6040_LEFT | ABE_TWL6040_RIGHT,
	.has_vibra	= ABE_TWL6040_LEFT | ABE_TWL6040_RIGHT,

	.has_abe	= 1,
	.has_dmic	= 1,
	.has_hsmic	= 1,
	.has_mainmic	= 1,
	.has_submic	= 1,
	.has_afm	= ABE_TWL6040_LEFT | ABE_TWL6040_RIGHT,

	.jack_detection = 1,
	/* MCLK input is 38.4MHz */
	.mclk_freq	= 38400000,
};

static struct platform_device sdp4430_abe_audio = {
	.name		= "omap-abe-twl6040",
	.id		= -1,
	.dev = {
		.platform_data = &sdp4430_abe_audio_data,
	},
};

static struct platform_device *sdp4430_devices[] __initdata = {
	&sdp4430_gpio_keys_device,
	&sdp4430_leds_gpio,
	&sdp4430_leds_pwm,
	&sdp4430_vbat,
	&sdp4430_dmic_codec,
	&sdp4430_spdif_dit_codec,
	&sdp4430_abe_audio,
	&sdp4430_hdmi_audio_codec,
};

static struct omap_musb_board_data musb_board_data = {
	.interface_type		= MUSB_INTERFACE_UTMI,
	.mode			= MUSB_OTG,
	.power			= 100,
};

static struct omap2_hsmmc_info mmc[] = {
	{
		.mmc		= 2,
		.caps		=  MMC_CAP_4_BIT_DATA | MMC_CAP_8_BIT_DATA,
		.gpio_cd	= -EINVAL,
		.gpio_wp	= -EINVAL,
		.nonremovable   = true,
		.ocr_mask	= MMC_VDD_29_30,
		.no_off_init	= true,
		.built_in	= true,
	},
	{
		.mmc		= 1,
		.caps		= MMC_CAP_4_BIT_DATA | MMC_CAP_8_BIT_DATA,
		.gpio_cd	= -EINVAL,
		.gpio_wp	= -EINVAL,
	},
	{
		.mmc		= 5,
		.caps		= MMC_CAP_4_BIT_DATA | MMC_CAP_POWER_OFF_CARD,
		.pm_caps	= MMC_PM_KEEP_POWER,
		.gpio_cd	= -EINVAL,
		.gpio_wp	= -EINVAL,
		.ocr_mask	= MMC_VDD_165_195,
		.nonremovable	= true,
	},
	{}	/* Terminator */
};

static struct regulator_consumer_supply omap4_sdp4430_vmmc5_supply = {
	.supply = "vmmc",
	.dev_name = "omap_hsmmc.4",
};

static struct regulator_init_data sdp4430_vmmc5 = {
	.constraints = {
		.valid_ops_mask = REGULATOR_CHANGE_STATUS,
	},
	.num_consumer_supplies = 1,
	.consumer_supplies = &omap4_sdp4430_vmmc5_supply,
};

static struct fixed_voltage_config sdp4430_vwlan = {
	.supply_name		= "vwl1271",
	.microvolts		= 1800000, /* 1.8V */
	.gpio			= GPIO_WIFI_PMENA,
	.startup_delay		= 70000, /* 70msec */
	.enable_high		= 1,
	.enabled_at_boot	= 0,
	.init_data		= &sdp4430_vmmc5,
};

static struct platform_device omap_vwlan_device = {
	.name		= "reg-fixed-voltage",
	.id		= FIXED_REG_VWLAN_ID,
	.dev = {
		.platform_data = &sdp4430_vwlan,
	},
};

static int omap4_twl6030_hsmmc_late_init(struct device *dev)
{
	int irq = 0;
	struct platform_device *pdev = container_of(dev,
				struct platform_device, dev);
	struct omap_mmc_platform_data *pdata = dev->platform_data;

	/* Setting MMC1 Card detect Irq */
	if (pdev->id == 0) {
		irq = twl6030_mmc_card_detect_config();
		if (irq < 0) {
			pr_err("Failed configuring MMC1 card detect\n");
			return irq;
		}
		pdata->slots[0].card_detect_irq = irq;
		pdata->slots[0].card_detect = twl6030_mmc_card_detect;
	}
	return 0;
}

static __init void omap4_twl6030_hsmmc_set_late_init(struct device *dev)
{
	struct omap_mmc_platform_data *pdata;

	/* dev can be null if CONFIG_MMC_OMAP_HS is not set */
	if (!dev) {
		pr_err("Failed %s\n", __func__);
		return;
	}
	pdata = dev->platform_data;
	pdata->init =	omap4_twl6030_hsmmc_late_init;
}

static int __init omap4_twl6030_hsmmc_init(struct omap2_hsmmc_info *controllers)
{
	struct omap2_hsmmc_info *c;

	omap_hsmmc_init(controllers);
	for (c = controllers; c->mmc; c++)
		omap4_twl6030_hsmmc_set_late_init(&c->pdev->dev);

	return 0;
}

static struct twl6040_codec_data twl6040_codec = {
	/* single-step ramp for headset and handsfree */
	.hs_left_step	= 0x0f,
	.hs_right_step	= 0x0f,
	.hf_left_step	= 0x1d,
	.hf_right_step	= 0x1d,
};

static struct twl6040_vibra_data twl6040_vibra = {
	.vibldrv_res = 8,
	.vibrdrv_res = 3,
	.viblmotor_res = 10,
	.vibrmotor_res = 10,
	.vddvibl_uV = 0,	/* fixed volt supply - VBAT */
	.vddvibr_uV = 0,	/* fixed volt supply - VBAT */

	.max_timeout = 15000,
	.initial_vibrate = 0,
	.voltage_raise_speed = 0x26,
};

static struct twl6040_platform_data twl6040_data = {
	.codec		= &twl6040_codec,
	.vibra		= &twl6040_vibra,
	.audpwron_gpio	= 127,
};

/*
 * Setup CFG_TRANS mode as follows:
 * 0x00 (OFF) when in OFF state(bit offset 4)
 * - these bits a read only, so don't touch them
 * 0x00 (OFF) when in sleep (bit offset 2)
 * 0x01 (PWM/PFM Auto) when in ACTive state (bit offset 0)
 */
#define TWL6030_REG_VCOREx_CFG_TRANS_MODE		(0x00 << 4 | \
		TWL6030_RES_OFF_CMD << TWL6030_REG_CFG_TRANS_SLEEP_CMD_OFFSET |\
		TWL6030_RES_AUTO_CMD << TWL6030_REG_CFG_TRANS_ACT_CMD_OFFSET)

#define TWL6030_REG_VCOREx_CFG_TRANS_MODE_DESC "OFF=OFF SLEEP=OFF ACT=AUTO"

/* OMAP4430 - All vcores: 1, 2 and 3 should go down with PREQ */
static struct twl_reg_setup_array omap4430_twl6030_setup[] = {
	{
		.mod_no = TWL6030_MODULE_ID0,
		.addr = TWL6030_REG_VCORE1_CFG_TRANS,
		.val = TWL6030_REG_VCOREx_CFG_TRANS_MODE,
		.desc = "VCORE1 " TWL6030_REG_VCOREx_CFG_TRANS_MODE_DESC,
	},
	{
		.mod_no = TWL6030_MODULE_ID0,
		.addr = TWL6030_REG_VCORE2_CFG_TRANS,
		.val = TWL6030_REG_VCOREx_CFG_TRANS_MODE,
		.desc = "VCORE2 " TWL6030_REG_VCOREx_CFG_TRANS_MODE_DESC,
	},
	{
		.mod_no = TWL6030_MODULE_ID0,
		.addr = TWL6030_REG_VCORE3_CFG_TRANS,
		.val = TWL6030_REG_VCOREx_CFG_TRANS_MODE,
		.desc = "VCORE3 " TWL6030_REG_VCOREx_CFG_TRANS_MODE_DESC,
	},
	{ .desc = NULL} /* TERMINATOR */
};

/* OMAP4460 - VCORE3 is unused, 1 and 2 should go down with PREQ */
static struct twl_reg_setup_array omap4460_twl6030_setup[] = {
	{
		.mod_no = TWL6030_MODULE_ID0,
		.addr = TWL6030_REG_VCORE1_CFG_TRANS,
		.val = TWL6030_REG_VCOREx_CFG_TRANS_MODE,
		.desc = "VCORE 1" TWL6030_REG_VCOREx_CFG_TRANS_MODE_DESC,
	},
	{
		.mod_no = TWL6030_MODULE_ID0,
		.addr = TWL6030_REG_VCORE2_CFG_TRANS,
		.val = TWL6030_REG_VCOREx_CFG_TRANS_MODE,
		.desc = "VCORE2 " TWL6030_REG_VCOREx_CFG_TRANS_MODE_DESC,
	},
	{
		.mod_no = TWL6030_MODULE_ID0,
		.addr = TWL6030_REG_CFG_SMPS_PD,
		.val = 0x77,
		.desc = "VCORE1 disable PD on shutdown",
	},
	{
		.mod_no = TWL6030_MODULE_ID0,
		.addr = TWL6030_REG_VCORE3_CFG_GRP,
		.val = 0x00,
		.desc = "VCORE3 - remove binding to groups",
	},
	{
		.mod_no = TWL6030_MODULE_ID0,
		.addr = TWL6030_REG_VMEM_CFG_GRP,
		.val = 0x00,
		.desc = "VMEM - remove binding to groups",
	},
	{ .desc = NULL} /* TERMINATOR */
};

static struct twl4030_platform_data sdp4430_twldata;

/*
 * The Clock Driver Chip (TCXO) on OMAP4 based SDP needs to be programmed
 * to output CLK1 based on REQ1 from OMAP.
 * By default CLK1 is driven based on an internal REQ1INT signal
 * which is always set to 1.
 * Doing this helps gate sysclk (from CLK1) to OMAP while OMAP
 * is in sleep states.
 */
static struct cdc_tcxo_platform_data sdp4430_cdc_data = {
	.buf = {
		CDC_TCXO_REQ4INT | CDC_TCXO_REQ1INT |
		CDC_TCXO_REQ4POL | CDC_TCXO_REQ3POL |
		CDC_TCXO_REQ2POL | CDC_TCXO_REQ1POL,
		CDC_TCXO_MREQ4 | CDC_TCXO_MREQ3 |
		CDC_TCXO_MREQ2 | CDC_TCXO_MREQ1,
		CDC_TCXO_LDOEN1,
		0,
	},
};

static struct bq2415x_platform_data tablet_bqdata = {
		.max_charger_voltagemV = 4200,
		.max_charger_currentmA = 1550,
};

static struct i2c_board_info __initdata sdp4430_i2c_boardinfo[] = {
	{
		I2C_BOARD_INFO("cdc_tcxo_driver", 0x6c),
		.platform_data = &sdp4430_cdc_data,
	},
	{
		I2C_BOARD_INFO("bq24156", 0x6a),
		.platform_data = &tablet_bqdata,
	},
};

/* TMP102 PCB Temperature sensor close to OMAP
 * values for .slope and .offset are taken from OMAP5 structure,
 * as TMP102 sensor was not used by domains other then CPU
 */
static struct tmp102_platform_data tmp102_omap_info = {
	.slope = 470,
	.slope_cpu = 1063,
	.offset = -1272,
	.offset_cpu = -477,
	.domain = "pcb", /* for hotspot extrapolation */
};

static struct i2c_board_info __initdata sdp4430_i2c_4_tmp102_boardinfo[] = {
	{
			I2C_BOARD_INFO("tmp102_temp_sensor", 0x48),
			.platform_data = &tmp102_omap_info,
	},
};

static void __init omap_i2c_hwspinlock_init(int bus_id, int spinlock_id,
				struct omap_i2c_bus_board_data *pdata)
{
	/* spinlock_id should be -1 for a generic lock request */
	if (spinlock_id < 0)
		pdata->handle = hwspin_lock_request(USE_MUTEX_LOCK);
	else
		pdata->handle = hwspin_lock_request_specific(spinlock_id,
							USE_MUTEX_LOCK);

	if (pdata->handle != NULL) {
		pdata->hwspin_lock_timeout = hwspin_lock_timeout;
		pdata->hwspin_unlock = hwspin_unlock;
	} else {
		pr_err("I2C hwspinlock request failed for bus %d\n", \
								bus_id);
	}
}

static struct omap_i2c_bus_board_data __initdata omap4_i2c_1_bus_pdata;
static struct omap_i2c_bus_board_data __initdata omap4_i2c_2_bus_pdata;
static struct omap_i2c_bus_board_data __initdata omap4_i2c_3_bus_pdata;
static struct omap_i2c_bus_board_data __initdata omap4_i2c_4_bus_pdata;

static int __init omap4_i2c_init(void)
{
	omap_i2c_hwspinlock_init(1, 0, &omap4_i2c_1_bus_pdata);
	omap_i2c_hwspinlock_init(2, 1, &omap4_i2c_2_bus_pdata);
	omap_i2c_hwspinlock_init(3, 2, &omap4_i2c_3_bus_pdata);
	omap_i2c_hwspinlock_init(4, 3, &omap4_i2c_4_bus_pdata);

	omap_register_i2c_bus_board_data(1, &omap4_i2c_1_bus_pdata);
	omap_register_i2c_bus_board_data(2, &omap4_i2c_2_bus_pdata);
	omap_register_i2c_bus_board_data(3, &omap4_i2c_3_bus_pdata);
	omap_register_i2c_bus_board_data(4, &omap4_i2c_4_bus_pdata);

	omap4_pmic_get_config(&sdp4430_twldata, TWL_COMMON_PDATA_USB |
			TWL_COMMON_PDATA_MADC | \
			TWL_COMMON_PDATA_BCI |
			TWL_COMMON_PDATA_THERMAL,
			TWL_COMMON_REGULATOR_VDAC |
			TWL_COMMON_REGULATOR_VAUX1 |
			TWL_COMMON_REGULATOR_VAUX2 |
			TWL_COMMON_REGULATOR_VAUX3 |
			TWL_COMMON_REGULATOR_VMMC |
			TWL_COMMON_REGULATOR_VPP |
			TWL_COMMON_REGULATOR_VUSIM |
			TWL_COMMON_REGULATOR_VANA |
			TWL_COMMON_REGULATOR_VCXIO |
			TWL_COMMON_REGULATOR_VUSB |
			TWL_COMMON_REGULATOR_CLK32KG |
			TWL_COMMON_REGULATOR_V1V8 |
			TWL_COMMON_REGULATOR_V2V1 |
			TWL_COMMON_REGULATOR_SYSEN |
			TWL_COMMON_REGULATOR_CLK32KAUDIO |
			TWL_COMMON_REGULATOR_REGEN1);

	/* Add one-time registers configuration */
	if (cpu_is_omap443x())
		sdp4430_twldata.reg_setup_script = omap4430_twl6030_setup;
	else if (cpu_is_omap446x())
		sdp4430_twldata.reg_setup_script = omap4460_twl6030_setup;

	omap4_pmic_init("twl6030", &sdp4430_twldata,
			&twl6040_data, OMAP44XX_IRQ_SYS_2N);
	i2c_register_board_info(1, sdp4430_i2c_boardinfo,
				ARRAY_SIZE(sdp4430_i2c_boardinfo));
	omap_register_i2c_bus(2, 400, NULL, 0);

	if (cpu_is_omap447x())
		i2c_register_board_info(4, sdp4430_i2c_4_tmp102_boardinfo,
					ARRAY_SIZE
					(sdp4430_i2c_4_tmp102_boardinfo));

	/*
	 * This will allow unused regulator to be shutdown. This flag
	 * should be set in the board file. Before regulators are registered.
	 */
	regulator_has_full_constraints();

	/*
	 * Drive MSECURE high for TWL6030/6032 write access.
	 */
	omap_mux_init_signal("fref_clk0_out.gpio_wk6", OMAP_PIN_OUTPUT);
	gpio_request(6, "msecure");
	gpio_direction_output(6, 1);

	return 0;
}

static int sdp4430_panel_enable_hdmi(struct omap_dss_device *dssdev)
{
	return 0;
}

static void sdp4430_panel_disable_hdmi(struct omap_dss_device *dssdev)
{
}

static void blaze_init_display_led(void)
{
	/* Set maximum brightness on init */
	twl_i2c_write_u8(TWL_MODULE_PWM, 0x00, LED_PWM2ON);
	twl_i2c_write_u8(TWL_MODULE_PWM, 0x00, LED_PWM2OFF);
	twl_i2c_write_u8(TWL6030_MODULE_ID1, PWM2S | PWM2EN, TWL6030_TOGGLE3);
}

static void blaze_set_primary_brightness(u8 brightness)
{
	u8 val;
	static unsigned enabled = 0x01;

	if (brightness) {

		/*
		 * Converting brightness 8-bit value into 7-bit value
		 * for PWM cycles.
		 * We need to check brightness maximum value for set
		 * PWM2OFF equal to PWM2ON.
		 * Additionally checking for 1 for prevent seting maximum
		 * brightness in this case.
		 */

		brightness >>= (brightness ^ 0xFF) ?
				 ((brightness ^ 0x01) ? 1 : 0) : 8;

		if (twl_i2c_write_u8(TWL_MODULE_PWM, brightness, LED_PWM2OFF))
				goto io_err;

		/* Enable PWM2 just once */
		if (!enabled) {
			if (twl_i2c_read_u8(TWL6030_MODULE_ID1, &val,
							TWL6030_TOGGLE3))
				goto io_err;

			val &= ~PWM2CTL_MASK;
			val |= (PWM2S | PWM2EN);
			if (twl_i2c_write_u8(TWL6030_MODULE_ID1, val,
					 TWL6030_TOGGLE3))
				goto io_err;
			enabled = 0x01;
		}
	} else {
		/* Disable PWM2 just once */
		if (enabled) {
			if (twl_i2c_read_u8(TWL6030_MODULE_ID1, &val,
							TWL6030_TOGGLE3))
				goto io_err;
			val &= ~PWM2CTL_MASK;
			val |= PWM2R;
			if (twl_i2c_write_u8(TWL6030_MODULE_ID1, val,
							TWL6030_TOGGLE3))
				goto io_err;
			val |= (PWM2EN | PWM2S);
			if (twl_i2c_write_u8(TWL6030_MODULE_ID1, val,
							TWL6030_TOGGLE3))
				goto io_err;
			enabled = 0x00;
		}
	}
	return;
io_err:
	pr_err("%s: Error occured during adjust PWM2\n", __func__);
}

static void blaze_set_secondary_brightness(u8 brightness)
{
	if (brightness > 0)
		brightness = 1;

	gpio_set_value(LED_SEC_DISP_GPIO, brightness);
}

static struct omap4430_sdp_disp_led_platform_data blaze_disp_led_data = {
	.flags = LEDS_CTRL_AS_ONE_DISPLAY,
	.display_led_init = blaze_init_display_led,
	.primary_display_set = blaze_set_primary_brightness,
	.secondary_display_set = blaze_set_secondary_brightness,
};

static struct platform_device blaze_disp_led = {
	.name	=	"display_led",
	.id	=	-1,
	.dev	= {
		.platform_data = &blaze_disp_led_data,
	},
};

static struct nokia_dsi_panel_data dsi1_panel = {
		.name		= "taal",
		.reset_gpio	= 102,
		.use_ext_te	= false,
		.ext_te_gpio	= 101,
		.esd_interval	= 0,
};

static struct omap_dss_device sdp4430_lcd_device = {
	.name			= "lcd",
	.driver_name		= "taal",
	.type			= OMAP_DISPLAY_TYPE_DSI,
	.data			= &dsi1_panel,
	.phy.dsi		= {
		.clk_lane	= 1,
		.clk_pol	= 0,
		.data1_lane	= 2,
		.data1_pol	= 0,
		.data2_lane	= 3,
		.data2_pol	= 0,

		.module		= 0,
	},

	.clocks = {
		.dispc = {
			.channel = {
				/* Logic Clock = 172.8 MHz */
				.lck_div	= 1,
				/* Pixel Clock = 34.56 MHz */
				.pck_div	= 5,
				.lcd_clk_src	= OMAP_DSS_CLK_SRC_DSI_PLL_HSDIV_DISPC,
			},
			.dispc_fclk_src	= OMAP_DSS_CLK_SRC_FCK,
		},

		.dsi = {
			.regn		= 16,	/* Fint = 2.4 MHz */
			.regm		= 180,	/* DDR Clock = 216 MHz */
			.regm_dispc	= 5,	/* PLL1_CLK1 = 172.8 MHz */
			.regm_dsi	= 5,	/* PLL1_CLK2 = 172.8 MHz */

			.lp_clk_div	= 10,	/* LP Clock = 8.64 MHz */
			.dsi_fclk_src	= OMAP_DSS_CLK_SRC_DSI_PLL_HSDIV_DSI,
		},
	},
	.channel		= OMAP_DSS_CHANNEL_LCD,
};

static struct nokia_dsi_panel_data dsi2_panel = {
		.name		= "taal",
		.reset_gpio	= 104,
		.use_ext_te	= false,
		.ext_te_gpio	= 103,
		.esd_interval	= 0,
};

static struct omap_dss_device sdp4430_lcd2_device = {
	.name			= "lcd2",
	.driver_name		= "taal",
	.type			= OMAP_DISPLAY_TYPE_DSI,
	.data			= &dsi2_panel,
	.phy.dsi		= {
		.clk_lane	= 1,
		.clk_pol	= 0,
		.data1_lane	= 2,
		.data1_pol	= 0,
		.data2_lane	= 3,
		.data2_pol	= 0,

		.module		= 1,
	},

	.clocks = {
		.dispc = {
			.channel = {
				/* Logic Clock = 172.8 MHz */
				.lck_div	= 1,
				/* Pixel Clock = 34.56 MHz */
				.pck_div	= 5,
				.lcd_clk_src	= OMAP_DSS_CLK_SRC_DSI2_PLL_HSDIV_DISPC,
			},
			.dispc_fclk_src	= OMAP_DSS_CLK_SRC_FCK,
		},

		.dsi = {
			.regn		= 16,	/* Fint = 2.4 MHz */
			.regm		= 180,	/* DDR Clock = 216 MHz */
			.regm_dispc	= 5,	/* PLL1_CLK1 = 172.8 MHz */
			.regm_dsi	= 5,	/* PLL1_CLK2 = 172.8 MHz */

			.lp_clk_div	= 10,	/* LP Clock = 8.64 MHz */
			.dsi_fclk_src	= OMAP_DSS_CLK_SRC_DSI2_PLL_HSDIV_DSI,
		},
	},
	.channel		= OMAP_DSS_CHANNEL_LCD2,
};

static void sdp4430_lcd_init(void)
{
	int r;

	r = gpio_request_one(dsi1_panel.reset_gpio, GPIOF_DIR_OUT,
		"lcd1_reset_gpio");
	if (r)
		pr_err("%s: Could not get lcd1_reset_gpio\n", __func__);

	r = gpio_request_one(dsi2_panel.reset_gpio, GPIOF_DIR_OUT,
		"lcd2_reset_gpio");
	if (r)
		pr_err("%s: Could not get lcd2_reset_gpio\n", __func__);
}

static struct omap_dss_hdmi_data sdp4430_hdmi_data = {
	.hpd_gpio = HDMI_GPIO_HPD,
	.ls_oe_gpio = HDMI_GPIO_LS_OE,
	.ct_cp_hpd_gpio = HDMI_GPIO_CT_CP_HPD,
};

static struct omap_dss_device sdp4430_hdmi_device = {
	.name = "hdmi",
	.driver_name = "hdmi_panel",
	.type = OMAP_DISPLAY_TYPE_HDMI,
	.platform_enable = sdp4430_panel_enable_hdmi,
	.platform_disable = sdp4430_panel_disable_hdmi,
	.channel = OMAP_DSS_CHANNEL_DIGIT,
	.data = &sdp4430_hdmi_data,
};

static struct picodlp_panel_data sdp4430_picodlp_pdata = {
	.picodlp_adapter_id	= 2,
	.emu_done_gpio		= 44,
	.pwrgood_gpio		= 45,
};

static void sdp4430_picodlp_init(void)
{
	int r;
	const struct gpio picodlp_gpios[] = {
		{DLP_POWER_ON_GPIO, GPIOF_OUT_INIT_LOW,
			"DLP POWER ON"},
		{sdp4430_picodlp_pdata.emu_done_gpio, GPIOF_IN,
			"DLP EMU DONE"},
		{sdp4430_picodlp_pdata.pwrgood_gpio, GPIOF_OUT_INIT_LOW,
			"DLP PWRGOOD"},
	};

	r = gpio_request_array(picodlp_gpios, ARRAY_SIZE(picodlp_gpios));
	if (r)
		pr_err("Cannot request PicoDLP GPIOs, error %d\n", r);
}

static int sdp4430_panel_enable_picodlp(struct omap_dss_device *dssdev)
{
	gpio_set_value(DISPLAY_SEL_GPIO, 0);
	gpio_set_value(DLP_POWER_ON_GPIO, 1);

	return 0;
}

static void sdp4430_panel_disable_picodlp(struct omap_dss_device *dssdev)
{
	gpio_set_value(DLP_POWER_ON_GPIO, 0);
	gpio_set_value(DISPLAY_SEL_GPIO, 1);
}

static struct omap_dss_device sdp4430_picodlp_device = {
	.name			= "picodlp",
	.driver_name		= "picodlp_panel",
	.type			= OMAP_DISPLAY_TYPE_DPI,
	.phy.dpi.data_lines	= 24,
	.channel		= OMAP_DSS_CHANNEL_LCD2,
	.platform_enable	= sdp4430_panel_enable_picodlp,
	.platform_disable	= sdp4430_panel_disable_picodlp,
	.data			= &sdp4430_picodlp_pdata,
};

static struct omap_dss_device *sdp4430_dss_devices[] = {
	&sdp4430_lcd_device,
	&sdp4430_hdmi_device,
	&sdp4430_lcd2_device,
	&sdp4430_picodlp_device,
};

static struct omap_dss_board_info sdp4430_dss_data = {
	.num_devices	= ARRAY_SIZE(sdp4430_dss_devices),
	.devices	= sdp4430_dss_devices,
	.default_device	= &sdp4430_lcd_device,
};

static void __init omap_4430sdp_display_init(void)
{
	int r;

	omap_mux_init_signal("fref_clk4_out.fref_clk4_out",
				OMAP_MUX_MODE0 | OMAP_PIN_INPUT_PULLUP);

	/* Enable LCD2 by default (instead of Pico DLP) */
	r = gpio_request_one(DISPLAY_SEL_GPIO, GPIOF_OUT_INIT_HIGH,
			"display_sel");
	if (r)
		pr_err("%s: Could not get display_sel GPIO\n", __func__);

	platform_device_register(&blaze_disp_led);
	sdp4430_lcd_init();
	sdp4430_picodlp_init();
	omap_vram_set_sdram_vram(SDP4430_FB_RAM_SIZE, 0);
	omap_display_init(&sdp4430_dss_data);
	/*
	 * OMAP4460SDP/Blaze and OMAP4430 ES2.3 SDP/Blaze boards and
	 * later have external pull up on the HDMI I2C lines
	 */
	if (cpu_is_omap446x() || omap_rev() > OMAP4430_REV_ES2_2)
		omap_hdmi_init(OMAP_HDMI_SDA_SCL_EXTERNAL_PULLUP);
	else
		omap_hdmi_init(0);

	omap_mux_init_gpio(HDMI_GPIO_LS_OE, OMAP_PIN_OUTPUT);
	omap_mux_init_gpio(HDMI_GPIO_CT_CP_HPD, OMAP_PIN_OUTPUT);
	omap_mux_init_gpio(HDMI_GPIO_HPD, OMAP_PIN_INPUT_PULLDOWN);
}

#ifdef CONFIG_OMAP_MUX
static struct omap_board_mux board_mux[] __initdata = {
	OMAP4_MUX(USBB2_ULPITLL_CLK, OMAP_MUX_MODE3 | OMAP_PIN_OUTPUT
					| OMAP_PULL_ENA),
	OMAP4_MUX(SYS_NIRQ2, OMAP_MUX_MODE0 | OMAP_PIN_INPUT_PULLUP
					| OMAP_PIN_OFF_WAKEUPENABLE),
	OMAP4_MUX(SYS_NIRQ1, OMAP_MUX_MODE0 | OMAP_PIN_INPUT_PULLUP
					| OMAP_PIN_OFF_WAKEUPENABLE),

	/* IO optimization pdpu and offmode settings to reduce leakage */
	OMAP4_MUX(GPMC_A17, OMAP_MUX_MODE3 | OMAP_INPUT_EN),
	OMAP4_MUX(GPMC_NBE1, OMAP_MUX_MODE3 | OMAP_PIN_OUTPUT),
	OMAP4_MUX(GPMC_NCS4, OMAP_MUX_MODE3 | OMAP_INPUT_EN),
	OMAP4_MUX(GPMC_NCS5, OMAP_MUX_MODE3 | OMAP_PULL_ENA | OMAP_PULL_UP
					| OMAP_OFF_EN | OMAP_OFF_PULL_EN),
	OMAP4_MUX(GPMC_NCS7, OMAP_MUX_MODE3 | OMAP_INPUT_EN),
	OMAP4_MUX(GPMC_NBE1, OMAP_MUX_MODE3 | OMAP_PULL_ENA | OMAP_PULL_UP
					| OMAP_OFF_EN | OMAP_OFF_PULL_EN),
	OMAP4_MUX(GPMC_WAIT0, OMAP_MUX_MODE3 | OMAP_INPUT_EN),
	OMAP4_MUX(GPMC_NOE, OMAP_MUX_MODE1 | OMAP_INPUT_EN),
	OMAP4_MUX(MCSPI1_CS1, OMAP_MUX_MODE3 | OMAP_PULL_ENA | OMAP_PULL_UP
					| OMAP_OFF_EN | OMAP_OFF_PULL_EN),
	OMAP4_MUX(MCSPI1_CS2, OMAP_MUX_MODE3 | OMAP_PULL_ENA | OMAP_PULL_UP
					| OMAP_OFF_EN | OMAP_OFF_PULL_EN),
	OMAP4_MUX(SDMMC5_CLK, OMAP_MUX_MODE0 | OMAP_INPUT_EN | OMAP_OFF_EN
					| OMAP_OFF_PULL_EN),
	OMAP4_MUX(GPMC_NCS1, OMAP_MUX_MODE3 | OMAP_INPUT_EN | OMAP_WAKEUP_EN),
	OMAP4_MUX(GPMC_A24, OMAP_MUX_MODE3 | OMAP_INPUT_EN | OMAP_WAKEUP_EN),

	OMAP4_MUX(ABE_MCBSP1_DR, OMAP_MUX_MODE0 | OMAP_PIN_INPUT_PULLDOWN),
	{ .reg_offset = OMAP_MUX_TERMINATOR },
};

#else
#define board_mux	NULL
 #endif

static void __init omap4_sdp4430_wifi_mux_init(void)
{
	omap_mux_init_gpio(GPIO_WIFI_IRQ, OMAP_PIN_INPUT |
				OMAP_PIN_OFF_WAKEUPENABLE);
	omap_mux_init_gpio(GPIO_WIFI_PMENA, OMAP_PIN_OUTPUT);

	omap_mux_init_signal("sdmmc5_cmd.sdmmc5_cmd",
				OMAP_MUX_MODE0 | OMAP_PIN_INPUT_PULLUP);
	omap_mux_init_signal("sdmmc5_clk.sdmmc5_clk",
				OMAP_MUX_MODE0 | OMAP_PIN_INPUT_PULLUP);
	omap_mux_init_signal("sdmmc5_dat0.sdmmc5_dat0",
				OMAP_MUX_MODE0 | OMAP_PIN_INPUT_PULLUP);
	omap_mux_init_signal("sdmmc5_dat1.sdmmc5_dat1",
				OMAP_MUX_MODE0 | OMAP_PIN_INPUT_PULLUP);
	omap_mux_init_signal("sdmmc5_dat2.sdmmc5_dat2",
				OMAP_MUX_MODE0 | OMAP_PIN_INPUT_PULLUP);
	omap_mux_init_signal("sdmmc5_dat3.sdmmc5_dat3",
				OMAP_MUX_MODE0 | OMAP_PIN_INPUT_PULLUP);

}

static struct wl12xx_platform_data omap4_sdp4430_wlan_data __initdata = {
	.board_ref_clock = WL12XX_REFCLOCK_26,
	.board_tcxo_clock = WL12XX_TCXOCLOCK_26,
};

static void __init omap4_sdp4430_wifi_init(void)
{
	int ret;

	omap4_sdp4430_wifi_mux_init();
	omap4_sdp4430_wlan_data.irq = gpio_to_irq(GPIO_WIFI_IRQ);
	ret = wl12xx_set_platform_data(&omap4_sdp4430_wlan_data);
	if (ret)
		pr_err("Error setting wl12xx data: %d\n", ret);
	ret = platform_device_register(&omap_vwlan_device);
	if (ret)
		pr_err("Error registering wl12xx device: %d\n", ret);
}

#if defined(CONFIG_USB_EHCI_HCD_OMAP) || defined(CONFIG_USB_OHCI_HCD_OMAP3)
static const struct usbhs_omap_board_data usbhs_bdata __initconst = {
	.port_mode[0] = OMAP_EHCI_PORT_MODE_PHY,
	.port_mode[1] = OMAP_OHCI_PORT_MODE_PHY_6PIN_DATSE0,
	.port_mode[2] = OMAP_USBHS_PORT_MODE_UNUSED,
	.phy_reset  = false,
	.reset_gpio_port[0]  = -EINVAL,
	.reset_gpio_port[1]  = -EINVAL,
	.reset_gpio_port[2]  = -EINVAL
};

static void __init omap4_ehci_ohci_init(void)
{
	omap_mux_init_signal("usbb2_ulpitll_clk.gpio_157", \
		OMAP_PIN_OUTPUT | \
		OMAP_PIN_OFF_NONE);

	/* Power on the ULPI PHY */
	if (gpio_is_valid(BLAZE_MDM_PWR_EN_GPIO)) {
		gpio_request(BLAZE_MDM_PWR_EN_GPIO, "USBB1 PHY VMDM_3V3");
		gpio_direction_output(BLAZE_MDM_PWR_EN_GPIO, 1);
	}

	usbhs_init(&usbhs_bdata);

	return;
}
#else
static void __init omap4_ehci_ohci_init(void){}
#endif

#if defined(CONFIG_TI_EMIF) || defined(CONFIG_TI_EMIF_MODULE)
static struct __devinitdata emif_custom_configs custom_configs = {
	.mask	= EMIF_CUSTOM_CONFIG_LPMODE,
	.lpmode	= EMIF_LP_MODE_SELF_REFRESH,
	.lpmode_timeout_performance = 512,
	.lpmode_timeout_power = 512,
	/* only at OPP100 should we use performance value */
	.lpmode_freq_threshold = 400000000,
};
#endif

static void __init omap_4430sdp_init(void)
{
	int status;
	int package = OMAP_PACKAGE_CBS;

	if (omap_rev() == OMAP4430_REV_ES1_0)
		package = OMAP_PACKAGE_CBL;

#if defined(CONFIG_TI_EMIF) || defined(CONFIG_TI_EMIF_MODULE)
	if (cpu_is_omap447x()) {
		omap_emif_set_device_details(1, &lpddr2_elpida_4G_S4_info,
				lpddr2_elpida_4G_S4_timings,
				ARRAY_SIZE(lpddr2_elpida_4G_S4_timings),
				&lpddr2_elpida_S4_min_tck, &custom_configs);
		omap_emif_set_device_details(2, &lpddr2_elpida_4G_S4_info,
				lpddr2_elpida_4G_S4_timings,
				ARRAY_SIZE(lpddr2_elpida_4G_S4_timings),
				&lpddr2_elpida_S4_min_tck, &custom_configs);
	} else {
		omap_emif_set_device_details(1, &lpddr2_elpida_2G_S4_x2_info,
				lpddr2_elpida_2G_S4_timings,
				ARRAY_SIZE(lpddr2_elpida_2G_S4_timings),
				&lpddr2_elpida_S4_min_tck, &custom_configs);
		omap_emif_set_device_details(2, &lpddr2_elpida_2G_S4_x2_info,
				lpddr2_elpida_2G_S4_timings,
				ARRAY_SIZE(lpddr2_elpida_2G_S4_timings),
				&lpddr2_elpida_S4_min_tck, &custom_configs);
	}
#endif

	omap4_mux_init(board_mux, NULL, package);
	omap_init_board_version(0);
	omap_create_board_props();
	omap4_i2c_init();
	blaze_sensor_init();
	blaze_touch_init();
	platform_add_devices(sdp4430_devices, ARRAY_SIZE(sdp4430_devices));
	omap4_board_serial_init();
	omap_sdrc_init(NULL, NULL);
	omap4_sdp4430_wifi_init();
	omap4_twl6030_hsmmc_init(mmc);

	omap4_ehci_ohci_init();
	usb_musb_init(&musb_board_data);

	omap4plus_connectivity_init();
	status = omap_ethernet_init();
	if (status) {
		pr_err("Ethernet initialization failed: %d\n", status);
	} else {
		sdp4430_spi_board_info[0].irq = gpio_to_irq(ETH_KS8851_IRQ);
		spi_register_board_info(sdp4430_spi_board_info,
				ARRAY_SIZE(sdp4430_spi_board_info));
	}

	status = omap4_keyboard_init(&sdp4430_keypad_data, &keypad_data);
	if (status)
		pr_err("Keypad initialization failed: %d\n", status);

	omap_init_dmm_tiler();
	omap4_register_ion();
	omap_4430sdp_display_init();
	blaze_keypad_init();

	init_duty_governor();
	if (cpu_is_omap446x()) {
		/* Vsel0 = gpio, vsel1 = gnd */
		status = omap_tps6236x_board_setup(true, TPS62361_GPIO, -1,
					OMAP_PIN_OFF_OUTPUT_HIGH, -1);
		if (status)
			pr_err("TPS62361 initialization failed: %d\n", status);
	}

	omap_enable_smartreflex_on_init();
	if (cpu_is_omap446x())
		platform_device_register(&thermistor);

}

static void __init omap_4430sdp_reserve(void)
{
	omap_ram_console_init(OMAP_RAM_CONSOLE_START_DEFAULT,
			OMAP_RAM_CONSOLE_SIZE_DEFAULT);
	omap_rproc_reserve_cma(RPROC_CMA_OMAP4);
	omap4_ion_init();
	omap_reserve();
}

<<<<<<< HEAD
MACHINE_START(OMAP_4430SDP, "OMAP4 Blaze board")
=======
static void __init omap_4430sdp_init_early(void)
{
	omap4430_init_early();
	if (cpu_is_omap446x())
		omap_tps6236x_gpio_no_reset_wa(TPS62361_GPIO, -1, 32);
}


MACHINE_START(OMAP_4430SDP, "OMAP4430 4430SDP board")
>>>>>>> 5ff316db
	/* Maintainer: Santosh Shilimkar - Texas Instruments Inc */
	.atag_offset	= 0x100,
	.reserve	= omap_4430sdp_reserve,
	.map_io		= omap4_map_io,
	.init_early	= omap_4430sdp_init_early,
	.init_irq	= gic_init_irq,
	.handle_irq	= gic_handle_irq,
	.init_machine	= omap_4430sdp_init,
	.timer		= &omap4_timer,
	.restart	= omap_prcm_restart,
MACHINE_END<|MERGE_RESOLUTION|>--- conflicted
+++ resolved
@@ -1390,9 +1390,6 @@
 	omap_reserve();
 }
 
-<<<<<<< HEAD
-MACHINE_START(OMAP_4430SDP, "OMAP4 Blaze board")
-=======
 static void __init omap_4430sdp_init_early(void)
 {
 	omap4430_init_early();
@@ -1402,7 +1399,6 @@
 
 
 MACHINE_START(OMAP_4430SDP, "OMAP4430 4430SDP board")
->>>>>>> 5ff316db
 	/* Maintainer: Santosh Shilimkar - Texas Instruments Inc */
 	.atag_offset	= 0x100,
 	.reserve	= omap_4430sdp_reserve,
