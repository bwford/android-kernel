/*
 * Board support file for OMAP4430 SDP.
 *
 * Copyright (C) 2009 Texas Instruments
 *
 * Author: Santosh Shilimkar <santosh.shilimkar@ti.com>
 *
 * Based on mach-omap2/board-3430sdp.c
 *
 * This program is free software; you can redistribute it and/or modify
 * it under the terms of the GNU General Public License version 2 as
 * published by the Free Software Foundation.
 */

#include <linux/kernel.h>
#include <linux/init.h>
#include <linux/platform_device.h>
#include <linux/io.h>
#include <linux/gpio.h>
#include <linux/cdc_tcxo.h>
#include <linux/usb/otg.h>
#include <linux/spi/spi.h>
#include <linux/hwspinlock.h>
#include <linux/i2c/twl.h>
#include <linux/i2c/bq2415x.h>
#include <linux/i2c/tmp102.h>
#include <linux/mfd/twl6040.h>
#include <linux/gpio_keys.h>
#include <linux/regulator/machine.h>
#include <linux/regulator/fixed.h>
#include <linux/leds.h>
#include <linux/leds_pwm.h>
#include <linux/platform_data/omap4-keypad.h>
#include <linux/platform_data/thermistor_sensor.h>

#include <mach/hardware.h>
#include <asm/hardware/gic.h>
#include <asm/mach-types.h>
#include <asm/mach/arch.h>
#include <asm/mach/map.h>

#include <plat/board.h>
#include <plat/vram.h>
#include "common.h"
#include <plat/usb.h>
#include <plat/mmc.h>
#include <plat/omap4-keypad.h>
#include <plat/drm.h>
#include <plat/remoteproc.h>
#include <plat/omap_apps_brd_id.h>
#include <video/omapdss.h>
#include <video/omap-panel-nokia-dsi.h>
#include <video/omap-panel-picodlp.h>
#include <linux/wl12xx.h>
#include <linux/platform_data/omap-abe-twl6040.h>
#include "omap4_ion.h"
#include <linux/leds-omap4430sdp-display.h>
#include <linux/omap4_duty_cycle_governor.h>

#include "mux.h"
#include "hsmmc.h"
#include "control.h"
#include "common-board-devices.h"
#include "board-44xx-blaze.h"
#include "omap_ram_console.h"
#include "pm.h"

#define SDP4430_FB_RAM_SIZE		SZ_16M /* 1920×1080*4 * 2 */

#define ETH_KS8851_IRQ			34
#define ETH_KS8851_POWER_ON		48
#define ETH_KS8851_QUART		138
#define OMAP4_SFH7741_SENSOR_OUTPUT_GPIO	184
#define OMAP4_SFH7741_ENABLE_GPIO		188
#define HDMI_GPIO_CT_CP_HPD 60 /* HPD mode enable/disable */
#define HDMI_GPIO_LS_OE 41 /* Level shifter for HDMI */
#define HDMI_GPIO_HPD  63 /* Hotplug detect */
#define DISPLAY_SEL_GPIO	59	/* LCD2/PicoDLP switch */
#define DLP_POWER_ON_GPIO	40

#define GPIO_WIFI_PMENA		54
#define GPIO_WIFI_IRQ		53

#define FIXED_REG_VBAT_ID	0
#define FIXED_REG_VWLAN_ID	1
#define TPS62361_GPIO   7

#define LED_SEC_DISP_GPIO	27

/* PWM2 and TOGGLE3 register offsets */
#define LED_PWM2ON		0x03
#define LED_PWM2OFF		0x04
#define LED_TOGGLE3		0x92
#define TWL6030_TOGGLE3		0x92
#define PWM2EN			BIT(5)
#define PWM2S			BIT(4)
#define PWM2R			BIT(3)
#define PWM2CTL_MASK		(PWM2EN | PWM2S | PWM2R)

static const uint32_t sdp4430_keymap[] = {
	KEY(0, 0, KEY_E),
	KEY(0, 1, KEY_R),
	KEY(0, 2, KEY_T),
	KEY(0, 3, KEY_HOME),
	KEY(0, 4, KEY_F5),
	KEY(0, 5, KEY_UNKNOWN),
	KEY(0, 6, KEY_I),
	KEY(0, 7, KEY_LEFTSHIFT),

	KEY(1, 0, KEY_D),
	KEY(1, 1, KEY_F),
	KEY(1, 2, KEY_G),
	KEY(1, 3, KEY_SEND),
	KEY(1, 4, KEY_F6),
	KEY(1, 5, KEY_UNKNOWN),
	KEY(1, 6, KEY_K),
	KEY(1, 7, KEY_ENTER),

	KEY(2, 0, KEY_X),
	KEY(2, 1, KEY_C),
	KEY(2, 2, KEY_V),
	KEY(2, 3, KEY_END),
	KEY(2, 4, KEY_F7),
	KEY(2, 5, KEY_UNKNOWN),
	KEY(2, 6, KEY_DOT),
	KEY(2, 7, KEY_CAPSLOCK),

	KEY(3, 0, KEY_Z),
	KEY(3, 1, KEY_KPPLUS),
	KEY(3, 2, KEY_B),
	KEY(3, 3, KEY_F1),
	KEY(3, 4, KEY_F8),
	KEY(3, 5, KEY_UNKNOWN),
	KEY(3, 6, KEY_O),
	KEY(3, 7, KEY_SPACE),

	KEY(4, 0, KEY_W),
	KEY(4, 1, KEY_Y),
	KEY(4, 2, KEY_U),
	KEY(4, 3, KEY_F2),
	KEY(4, 4, KEY_VOLUMEUP),
	KEY(4, 5, KEY_UNKNOWN),
	KEY(4, 6, KEY_L),
	KEY(4, 7, KEY_LEFT),

	KEY(5, 0, KEY_S),
	KEY(5, 1, KEY_H),
	KEY(5, 2, KEY_J),
	KEY(5, 3, KEY_F3),
	KEY(5, 4, KEY_F9),
	KEY(5, 5, KEY_VOLUMEDOWN),
	KEY(5, 6, KEY_M),
	KEY(5, 7, KEY_RIGHT),

	KEY(6, 0, KEY_Q),
	KEY(6, 1, KEY_A),
	KEY(6, 2, KEY_N),
	KEY(6, 3, KEY_BACK),
	KEY(6, 4, KEY_BACKSPACE),
	KEY(6, 5, KEY_UNKNOWN),
	KEY(6, 6, KEY_P),
	KEY(6, 7, KEY_UP),

	KEY(7, 0, KEY_PROG1),
	KEY(7, 1, KEY_PROG2),
	KEY(7, 2, KEY_PROG3),
	KEY(7, 3, KEY_PROG4),
	KEY(7, 4, KEY_F4),
	KEY(7, 5, KEY_UNKNOWN),
	KEY(7, 6, KEY_OK),
	KEY(7, 7, KEY_DOWN),
};
static struct omap_device_pad keypad_pads[] = {
	{	.name   = "kpd_col1.kpd_col1",
		.enable = OMAP_WAKEUP_EN | OMAP_MUX_MODE1,
	},
	{	.name   = "kpd_col1.kpd_col1",
		.enable = OMAP_WAKEUP_EN | OMAP_MUX_MODE1,
	},
	{	.name   = "kpd_col2.kpd_col2",
		.enable = OMAP_WAKEUP_EN | OMAP_MUX_MODE1,
	},
	{	.name   = "kpd_col3.kpd_col3",
		.enable = OMAP_WAKEUP_EN | OMAP_MUX_MODE1,
	},
	{	.name   = "kpd_col4.kpd_col4",
		.enable = OMAP_WAKEUP_EN | OMAP_MUX_MODE1,
	},
	{	.name   = "kpd_col5.kpd_col5",
		.enable = OMAP_WAKEUP_EN | OMAP_MUX_MODE1,
	},
	{	.name   = "gpmc_a23.kpd_col7",
		.enable = OMAP_WAKEUP_EN | OMAP_MUX_MODE1,
	},
	{	.name   = "gpmc_a22.kpd_col6",
		.enable = OMAP_WAKEUP_EN | OMAP_MUX_MODE1,
	},
	{	.name   = "kpd_row0.kpd_row0",
		.enable = OMAP_PULL_ENA | OMAP_PULL_UP | OMAP_WAKEUP_EN |
			OMAP_MUX_MODE1 | OMAP_INPUT_EN,
	},
	{	.name   = "kpd_row1.kpd_row1",
		.enable = OMAP_PULL_ENA | OMAP_PULL_UP | OMAP_WAKEUP_EN |
			OMAP_MUX_MODE1 | OMAP_INPUT_EN,
	},
	{	.name   = "kpd_row2.kpd_row2",
		.enable = OMAP_PULL_ENA | OMAP_PULL_UP | OMAP_WAKEUP_EN |
			OMAP_MUX_MODE1 | OMAP_INPUT_EN,
	},
	{	.name   = "kpd_row3.kpd_row3",
		.enable = OMAP_PULL_ENA | OMAP_PULL_UP | OMAP_WAKEUP_EN |
			OMAP_MUX_MODE1 | OMAP_INPUT_EN,
	},
	{	.name   = "kpd_row4.kpd_row4",
		.enable = OMAP_PULL_ENA | OMAP_PULL_UP | OMAP_WAKEUP_EN |
			OMAP_MUX_MODE1 | OMAP_INPUT_EN,
	},
	{	.name   = "kpd_row5.kpd_row5",
		.enable = OMAP_PULL_ENA | OMAP_PULL_UP | OMAP_WAKEUP_EN |
			OMAP_MUX_MODE1 | OMAP_INPUT_EN,
	},
	{	.name   = "gpmc_a18.kpd_row6",
		.enable = OMAP_PULL_ENA | OMAP_PULL_UP | OMAP_WAKEUP_EN |
			OMAP_MUX_MODE1 | OMAP_INPUT_EN,
	},
	{	.name   = "gpmc_a19.kpd_row7",
		.enable = OMAP_PULL_ENA | OMAP_PULL_UP | OMAP_WAKEUP_EN |
			OMAP_MUX_MODE1 | OMAP_INPUT_EN,
	},
};

static struct matrix_keymap_data sdp4430_keymap_data = {
	.keymap			= sdp4430_keymap,
	.keymap_size		= ARRAY_SIZE(sdp4430_keymap),
};

static struct omap4_keypad_platform_data sdp4430_keypad_data = {
	.keymap_data		= &sdp4430_keymap_data,
	.rows			= 8,
	.cols			= 8,
};

static struct omap_board_data keypad_data = {
	.id	    		= 1,
	.pads	 		= keypad_pads,
	.pads_cnt       	= ARRAY_SIZE(keypad_pads),
};

#ifdef CONFIG_OMAP4_DUTY_CYCLE_GOVERNOR

static struct pcb_section omap4_duty_governor_pcb_sections[] = {
	{
		.pcb_temp_level			= DUTY_GOVERNOR_DEFAULT_TEMP,
		.max_opp			= 1200000,
		.duty_cycle_enabled		= true,
		.tduty_params = {
			.nitro_rate		= 1200000,
			.cooling_rate		= 1008000,
			.nitro_interval		= 20000,
			.nitro_percentage	= 24,
		},
	},
};

static void init_duty_governor(void)
{
	omap4_duty_pcb_section_reg(omap4_duty_governor_pcb_sections,
				   ARRAY_SIZE
				   (omap4_duty_governor_pcb_sections));
}
#else
static void init_duty_governor(void){}
#endif /*CONFIG_OMAP4_DUTY_CYCLE*/

static struct gpio_led sdp4430_gpio_leds[] = {
	{
		.name	= "omap4:green:debug0",
		.gpio	= 61,
	},
	{
		.name	= "omap4:green:debug1",
		.gpio	= 30,
	},
	{
		.name	= "omap4:green:debug2",
		.gpio	= 7,
	},
	{
		.name	= "omap4:green:debug3",
		.gpio	= 8,
	},
	{
		.name	= "omap4:green:debug4",
		.gpio	= 50,
	},
	{
		.name	= "omap4:blue:user",
		.gpio	= 169,
	},
	{
		.name	= "omap4:red:user",
		.gpio	= 170,
	},
	{
		.name	= "omap4:green:user",
		.gpio	= 139,
	},

};

static struct gpio_keys_button sdp4430_gpio_keys[] = {
	{
		.desc			= "Proximity Sensor",
		.type			= EV_SW,
		.code			= SW_FRONT_PROXIMITY,
		.gpio			= OMAP4_SFH7741_SENSOR_OUTPUT_GPIO,
		.active_low		= 0,
	}
};

static struct gpio_led_platform_data sdp4430_led_data = {
	.leds	= sdp4430_gpio_leds,
	.num_leds	= ARRAY_SIZE(sdp4430_gpio_leds),
};

static struct led_pwm sdp4430_pwm_leds[] = {
	{
		.name		= "omap4:green:chrg",
		.pwm_id		= 1,
		.max_brightness	= 255,
		.pwm_period_ns	= 7812500,
	},
};

static struct led_pwm_platform_data sdp4430_pwm_data = {
	.num_leds	= ARRAY_SIZE(sdp4430_pwm_leds),
	.leds		= sdp4430_pwm_leds,
};

static struct platform_device sdp4430_leds_pwm = {
	.name	= "leds_pwm",
	.id	= -1,
	.dev	= {
		.platform_data = &sdp4430_pwm_data,
	},
};

static struct thermistor_pdata thermistor_device_data = {
	.name = "thermistor_sensor",
	.slope = 1142,
	.offset = -393,
	.domain = "pcb",
};

static struct platform_device thermistor = {
	.name   =       "thermistor",
	.id     =       -1,
	.dev    = {
		.platform_data = &thermistor_device_data,
	},
};

static int omap_prox_activate(struct device *dev)
{
	gpio_set_value(OMAP4_SFH7741_ENABLE_GPIO , 1);
	return 0;
}

static void omap_prox_deactivate(struct device *dev)
{
	gpio_set_value(OMAP4_SFH7741_ENABLE_GPIO , 0);
}

static struct gpio_keys_platform_data sdp4430_gpio_keys_data = {
	.buttons	= sdp4430_gpio_keys,
	.nbuttons	= ARRAY_SIZE(sdp4430_gpio_keys),
	.enable		= omap_prox_activate,
	.disable	= omap_prox_deactivate,
};

static struct platform_device sdp4430_gpio_keys_device = {
	.name	= "gpio-keys",
	.id	= -1,
	.dev	= {
		.platform_data	= &sdp4430_gpio_keys_data,
	},
};

static struct platform_device sdp4430_leds_gpio = {
	.name	= "leds-gpio",
	.id	= -1,
	.dev	= {
		.platform_data = &sdp4430_led_data,
	},
};
static struct spi_board_info sdp4430_spi_board_info[] __initdata = {
	{
		.modalias               = "ks8851",
		.bus_num                = 1,
		.chip_select            = 0,
		.max_speed_hz           = 24000000,
		/*
		 * .irq is set to gpio_to_irq(ETH_KS8851_IRQ)
		 * in omap_4430sdp_init
		 */
	},
};

static struct gpio sdp4430_eth_gpios[] __initdata = {
	{ ETH_KS8851_POWER_ON,	GPIOF_OUT_INIT_HIGH,	"eth_power"	},
	{ ETH_KS8851_QUART,	GPIOF_OUT_INIT_HIGH,	"quart"		},
	{ ETH_KS8851_IRQ,	GPIOF_IN,		"eth_irq"	},
};

static int __init omap_ethernet_init(void)
{
	int status;

	/* Request of GPIO lines */
	status = gpio_request_array(sdp4430_eth_gpios,
				    ARRAY_SIZE(sdp4430_eth_gpios));
	if (status)
		pr_err("Cannot request ETH GPIOs\n");

	return status;
}

static struct regulator_consumer_supply sdp4430_vbat_supply[] = {
	REGULATOR_SUPPLY("vddvibl", "twl6040-vibra"),
	REGULATOR_SUPPLY("vddvibr", "twl6040-vibra"),
};

static struct regulator_init_data sdp4430_vbat_data = {
	.constraints = {
		.always_on	= 1,
	},
	.num_consumer_supplies	= ARRAY_SIZE(sdp4430_vbat_supply),
	.consumer_supplies	= sdp4430_vbat_supply,
};

static struct fixed_voltage_config sdp4430_vbat_pdata = {
	.supply_name	= "VBAT",
	.microvolts	= 3750000,
	.init_data	= &sdp4430_vbat_data,
	.gpio		= -EINVAL,
};

static struct platform_device sdp4430_vbat = {
	.name		= "reg-fixed-voltage",
	.id		= FIXED_REG_VBAT_ID,
	.dev = {
		.platform_data = &sdp4430_vbat_pdata,
	},
};

static struct platform_device sdp4430_dmic_codec = {
	.name	= "dmic-codec",
	.id	= -1,
};

static struct platform_device sdp4430_spdif_dit_codec = {
	.name           = "spdif-dit",
	.id             = -1,
};

static struct platform_device sdp4430_hdmi_audio_codec = {
	.name	= "hdmi-audio-codec",
	.id	= -1,
};

static struct omap_abe_twl6040_data sdp4430_abe_audio_data = {
	.card_name = "SDP4430",
	.has_hs		= ABE_TWL6040_LEFT | ABE_TWL6040_RIGHT,
	.has_hf		= ABE_TWL6040_LEFT | ABE_TWL6040_RIGHT,
	.has_ep		= 1,
	.has_aux	= ABE_TWL6040_LEFT | ABE_TWL6040_RIGHT,
	.has_vibra	= ABE_TWL6040_LEFT | ABE_TWL6040_RIGHT,

	.has_abe	= 1,
	.has_dmic	= 1,
	.has_hsmic	= 1,
	.has_mainmic	= 1,
	.has_submic	= 1,
	.has_afm	= ABE_TWL6040_LEFT | ABE_TWL6040_RIGHT,

	.jack_detection = 1,
	/* MCLK input is 38.4MHz */
	.mclk_freq	= 38400000,
};

static struct platform_device sdp4430_abe_audio = {
	.name		= "omap-abe-twl6040",
	.id		= -1,
	.dev = {
		.platform_data = &sdp4430_abe_audio_data,
	},
};

static struct platform_device *sdp4430_devices[] __initdata = {
	&sdp4430_gpio_keys_device,
	&sdp4430_leds_gpio,
	&sdp4430_leds_pwm,
	&sdp4430_vbat,
	&sdp4430_dmic_codec,
	&sdp4430_spdif_dit_codec,
	&sdp4430_abe_audio,
	&sdp4430_hdmi_audio_codec,
};

static struct omap_musb_board_data musb_board_data = {
	.interface_type		= MUSB_INTERFACE_UTMI,
	.mode			= MUSB_OTG,
	.power			= 100,
};

static struct omap2_hsmmc_info mmc[] = {
	{
		.mmc		= 2,
		.caps		=  MMC_CAP_4_BIT_DATA | MMC_CAP_8_BIT_DATA,
		.gpio_cd	= -EINVAL,
		.gpio_wp	= -EINVAL,
		.nonremovable   = true,
		.ocr_mask	= MMC_VDD_29_30,
		.no_off_init	= true,
		.built_in	= true,
	},
	{
		.mmc		= 1,
		.caps		= MMC_CAP_4_BIT_DATA | MMC_CAP_8_BIT_DATA,
		.gpio_cd	= -EINVAL,
		.gpio_wp	= -EINVAL,
	},
	{
		.mmc		= 5,
		.caps		= MMC_CAP_4_BIT_DATA | MMC_CAP_POWER_OFF_CARD,
		.pm_caps	= MMC_PM_KEEP_POWER,
		.gpio_cd	= -EINVAL,
		.gpio_wp	= -EINVAL,
		.ocr_mask	= MMC_VDD_165_195,
		.nonremovable	= true,
	},
	{}	/* Terminator */
};

static struct regulator_consumer_supply omap4_sdp4430_vmmc5_supply = {
	.supply = "vmmc",
	.dev_name = "omap_hsmmc.4",
};

static struct regulator_init_data sdp4430_vmmc5 = {
	.constraints = {
		.valid_ops_mask = REGULATOR_CHANGE_STATUS,
	},
	.num_consumer_supplies = 1,
	.consumer_supplies = &omap4_sdp4430_vmmc5_supply,
};

static struct fixed_voltage_config sdp4430_vwlan = {
	.supply_name		= "vwl1271",
	.microvolts		= 1800000, /* 1.8V */
	.gpio			= GPIO_WIFI_PMENA,
	.startup_delay		= 70000, /* 70msec */
	.enable_high		= 1,
	.enabled_at_boot	= 0,
	.init_data		= &sdp4430_vmmc5,
};

static struct platform_device omap_vwlan_device = {
	.name		= "reg-fixed-voltage",
	.id		= FIXED_REG_VWLAN_ID,
	.dev = {
		.platform_data = &sdp4430_vwlan,
	},
};

static int omap4_twl6030_hsmmc_late_init(struct device *dev)
{
	int irq = 0;
	struct platform_device *pdev = container_of(dev,
				struct platform_device, dev);
	struct omap_mmc_platform_data *pdata = dev->platform_data;

	/* Setting MMC1 Card detect Irq */
	if (pdev->id == 0) {
		irq = twl6030_mmc_card_detect_config();
		if (irq < 0) {
			pr_err("Failed configuring MMC1 card detect\n");
			return irq;
		}
		pdata->slots[0].card_detect_irq = irq;
		pdata->slots[0].card_detect = twl6030_mmc_card_detect;
	}
	return 0;
}

static __init void omap4_twl6030_hsmmc_set_late_init(struct device *dev)
{
	struct omap_mmc_platform_data *pdata;

	/* dev can be null if CONFIG_MMC_OMAP_HS is not set */
	if (!dev) {
		pr_err("Failed %s\n", __func__);
		return;
	}
	pdata = dev->platform_data;
	pdata->init =	omap4_twl6030_hsmmc_late_init;
}

static int __init omap4_twl6030_hsmmc_init(struct omap2_hsmmc_info *controllers)
{
	struct omap2_hsmmc_info *c;

	omap_hsmmc_init(controllers);
	for (c = controllers; c->mmc; c++)
		omap4_twl6030_hsmmc_set_late_init(&c->pdev->dev);

	return 0;
}

static struct twl6040_codec_data twl6040_codec = {
	/* single-step ramp for headset and handsfree */
	.hs_left_step	= 0x0f,
	.hs_right_step	= 0x0f,
	.hf_left_step	= 0x1d,
	.hf_right_step	= 0x1d,
};

static struct twl6040_vibra_data twl6040_vibra = {
	.vibldrv_res = 8,
	.vibrdrv_res = 3,
	.viblmotor_res = 10,
	.vibrmotor_res = 10,
	.vddvibl_uV = 0,	/* fixed volt supply - VBAT */
	.vddvibr_uV = 0,	/* fixed volt supply - VBAT */

	.max_timeout = 15000,
	.initial_vibrate = 0,
	.voltage_raise_speed = 0x26,
};

static struct twl6040_platform_data twl6040_data = {
	.codec		= &twl6040_codec,
	.vibra		= &twl6040_vibra,
	.audpwron_gpio	= 127,
};

/*
 * Setup CFG_TRANS mode as follows:
 * 0x00 (OFF) when in OFF state(bit offset 4)
 * - these bits a read only, so don't touch them
 * 0x00 (OFF) when in sleep (bit offset 2)
 * 0x01 (PWM/PFM Auto) when in ACTive state (bit offset 0)
 */
#define TWL6030_REG_VCOREx_CFG_TRANS_MODE		(0x00 << 4 | \
		TWL6030_RES_OFF_CMD << TWL6030_REG_CFG_TRANS_SLEEP_CMD_OFFSET |\
		TWL6030_RES_AUTO_CMD << TWL6030_REG_CFG_TRANS_ACT_CMD_OFFSET)

#define TWL6030_REG_VCOREx_CFG_TRANS_MODE_DESC "OFF=OFF SLEEP=OFF ACT=AUTO"

/* OMAP4430 - All vcores: 1, 2 and 3 should go down with PREQ */
static struct twl_reg_setup_array omap4430_twl6030_setup[] = {
	{
		.mod_no = TWL6030_MODULE_ID0,
		.addr = TWL6030_REG_VCORE1_CFG_TRANS,
		.val = TWL6030_REG_VCOREx_CFG_TRANS_MODE,
		.desc = "VCORE1 " TWL6030_REG_VCOREx_CFG_TRANS_MODE_DESC,
	},
	{
		.mod_no = TWL6030_MODULE_ID0,
		.addr = TWL6030_REG_VCORE2_CFG_TRANS,
		.val = TWL6030_REG_VCOREx_CFG_TRANS_MODE,
		.desc = "VCORE2 " TWL6030_REG_VCOREx_CFG_TRANS_MODE_DESC,
	},
	{
		.mod_no = TWL6030_MODULE_ID0,
		.addr = TWL6030_REG_VCORE3_CFG_TRANS,
		.val = TWL6030_REG_VCOREx_CFG_TRANS_MODE,
		.desc = "VCORE3 " TWL6030_REG_VCOREx_CFG_TRANS_MODE_DESC,
	},
	{ .desc = NULL} /* TERMINATOR */
};

/* OMAP4460 - VCORE3 is unused, 1 and 2 should go down with PREQ */
static struct twl_reg_setup_array omap4460_twl6030_setup[] = {
	{
		.mod_no = TWL6030_MODULE_ID0,
		.addr = TWL6030_REG_VCORE1_CFG_TRANS,
		.val = TWL6030_REG_VCOREx_CFG_TRANS_MODE,
		.desc = "VCORE 1" TWL6030_REG_VCOREx_CFG_TRANS_MODE_DESC,
	},
	{
		.mod_no = TWL6030_MODULE_ID0,
		.addr = TWL6030_REG_VCORE2_CFG_TRANS,
		.val = TWL6030_REG_VCOREx_CFG_TRANS_MODE,
		.desc = "VCORE2 " TWL6030_REG_VCOREx_CFG_TRANS_MODE_DESC,
	},
	{
		.mod_no = TWL6030_MODULE_ID0,
		.addr = TWL6030_REG_CFG_SMPS_PD,
		.val = 0x77,
		.desc = "VCORE1 disable PD on shutdown",
	},
	{
		.mod_no = TWL6030_MODULE_ID0,
		.addr = TWL6030_REG_VCORE3_CFG_GRP,
		.val = 0x00,
		.desc = "VCORE3 - remove binding to groups",
	},
	{
		.mod_no = TWL6030_MODULE_ID0,
		.addr = TWL6030_REG_VMEM_CFG_GRP,
		.val = 0x00,
		.desc = "VMEM - remove binding to groups",
	},
	{ .desc = NULL} /* TERMINATOR */
};

static struct twl4030_platform_data sdp4430_twldata;

/*
 * The Clock Driver Chip (TCXO) on OMAP4 based SDP needs to be programmed
 * to output CLK1 based on REQ1 from OMAP.
 * By default CLK1 is driven based on an internal REQ1INT signal
 * which is always set to 1.
 * Doing this helps gate sysclk (from CLK1) to OMAP while OMAP
 * is in sleep states.
 */
static struct cdc_tcxo_platform_data sdp4430_cdc_data = {
	.buf = {
		CDC_TCXO_REQ4INT | CDC_TCXO_REQ1INT |
		CDC_TCXO_REQ4POL | CDC_TCXO_REQ3POL |
		CDC_TCXO_REQ2POL | CDC_TCXO_REQ1POL,
		CDC_TCXO_MREQ4 | CDC_TCXO_MREQ3 |
		CDC_TCXO_MREQ2 | CDC_TCXO_MREQ1,
		CDC_TCXO_LDOEN1,
		0,
	},
};

static struct bq2415x_platform_data tablet_bqdata = {
		.max_charger_voltagemV = 4200,
		.max_charger_currentmA = 1550,
};

static struct i2c_board_info __initdata sdp4430_i2c_boardinfo[] = {
	{
		I2C_BOARD_INFO("cdc_tcxo_driver", 0x6c),
		.platform_data = &sdp4430_cdc_data,
	},
	{
		I2C_BOARD_INFO("bq24156", 0x6a),
		.platform_data = &tablet_bqdata,
	},
};

<<<<<<< HEAD
=======
static struct i2c_board_info __initdata sdp4430_i2c_3_boardinfo[] = {
	{
		I2C_BOARD_INFO("tmp105", 0x48),
	},
	{
		I2C_BOARD_INFO("bh1780", 0x29),
	},
};
static struct i2c_board_info __initdata sdp4430_i2c_4_boardinfo[] = {
	{
		I2C_BOARD_INFO("hmc5843", 0x1e),
	},
};

/* TMP102 PCB Temperature sensor close to OMAP
 * values for .slope and .offset are taken from OMAP5 structure,
 * as TMP102 sensor was not used by domains other then CPU
 */
static struct tmp102_platform_data tmp102_omap_info = {
	.slope = 470,
	.slope_cpu = 1063,
	.offset = -1272,
	.offset_cpu = -477,
	.domain = "pcb", /* for hotspot extrapolation */
};

static struct i2c_board_info __initdata sdp4430_i2c_4_tmp102_boardinfo[] = {
	{
			I2C_BOARD_INFO("tmp102_temp_sensor", 0x48),
			.platform_data = &tmp102_omap_info,
	},
};

>>>>>>> 097d1792
static void __init omap_i2c_hwspinlock_init(int bus_id, int spinlock_id,
				struct omap_i2c_bus_board_data *pdata)
{
	/* spinlock_id should be -1 for a generic lock request */
	if (spinlock_id < 0)
		pdata->handle = hwspin_lock_request(USE_MUTEX_LOCK);
	else
		pdata->handle = hwspin_lock_request_specific(spinlock_id,
							USE_MUTEX_LOCK);

	if (pdata->handle != NULL) {
		pdata->hwspin_lock_timeout = hwspin_lock_timeout;
		pdata->hwspin_unlock = hwspin_unlock;
	} else {
		pr_err("I2C hwspinlock request failed for bus %d\n", \
								bus_id);
	}
}

static struct omap_i2c_bus_board_data __initdata omap4_i2c_1_bus_pdata;
static struct omap_i2c_bus_board_data __initdata omap4_i2c_2_bus_pdata;
static struct omap_i2c_bus_board_data __initdata omap4_i2c_3_bus_pdata;
static struct omap_i2c_bus_board_data __initdata omap4_i2c_4_bus_pdata;

static int __init omap4_i2c_init(void)
{
	omap_i2c_hwspinlock_init(1, 0, &omap4_i2c_1_bus_pdata);
	omap_i2c_hwspinlock_init(2, 1, &omap4_i2c_2_bus_pdata);
	omap_i2c_hwspinlock_init(3, 2, &omap4_i2c_3_bus_pdata);
	omap_i2c_hwspinlock_init(4, 3, &omap4_i2c_4_bus_pdata);

	omap_register_i2c_bus_board_data(1, &omap4_i2c_1_bus_pdata);
	omap_register_i2c_bus_board_data(2, &omap4_i2c_2_bus_pdata);
	omap_register_i2c_bus_board_data(3, &omap4_i2c_3_bus_pdata);
	omap_register_i2c_bus_board_data(4, &omap4_i2c_4_bus_pdata);

	omap4_pmic_get_config(&sdp4430_twldata, TWL_COMMON_PDATA_USB |
			TWL_COMMON_PDATA_MADC | \
			TWL_COMMON_PDATA_BCI,
			TWL_COMMON_REGULATOR_VDAC |
			TWL_COMMON_REGULATOR_VAUX1 |
			TWL_COMMON_REGULATOR_VAUX2 |
			TWL_COMMON_REGULATOR_VAUX3 |
			TWL_COMMON_REGULATOR_VMMC |
			TWL_COMMON_REGULATOR_VPP |
			TWL_COMMON_REGULATOR_VUSIM |
			TWL_COMMON_REGULATOR_VANA |
			TWL_COMMON_REGULATOR_VCXIO |
			TWL_COMMON_REGULATOR_VUSB |
			TWL_COMMON_REGULATOR_CLK32KG |
			TWL_COMMON_REGULATOR_V1V8 |
			TWL_COMMON_REGULATOR_V2V1 |
			TWL_COMMON_REGULATOR_SYSEN |
			TWL_COMMON_REGULATOR_CLK32KAUDIO |
			TWL_COMMON_REGULATOR_REGEN1);

	/* Add one-time registers configuration */
	if (cpu_is_omap443x())
		sdp4430_twldata.reg_setup_script = omap4430_twl6030_setup;
	else if (cpu_is_omap446x())
		sdp4430_twldata.reg_setup_script = omap4460_twl6030_setup;

	omap4_pmic_init("twl6030", &sdp4430_twldata,
			&twl6040_data, OMAP44XX_IRQ_SYS_2N);
	i2c_register_board_info(1, sdp4430_i2c_boardinfo,
				ARRAY_SIZE(sdp4430_i2c_boardinfo));
	omap_register_i2c_bus(2, 400, NULL, 0);

	if (cpu_is_omap447x())
		i2c_register_board_info(4, sdp4430_i2c_4_tmp102_boardinfo,
					ARRAY_SIZE
					(sdp4430_i2c_4_tmp102_boardinfo));

	/*
	 * This will allow unused regulator to be shutdown. This flag
	 * should be set in the board file. Before regulators are registered.
	 */
	regulator_has_full_constraints();

	/*
	 * Drive MSECURE high for TWL6030/6032 write access.
	 */
	omap_mux_init_signal("fref_clk0_out.gpio_wk6", OMAP_PIN_OUTPUT);
	gpio_request(6, "msecure");
	gpio_direction_output(6, 1);

	return 0;
}

static int sdp4430_panel_enable_hdmi(struct omap_dss_device *dssdev)
{
	return 0;
}

static void sdp4430_panel_disable_hdmi(struct omap_dss_device *dssdev)
{
}

static void blaze_init_display_led(void)
{
	/* Set maximum brightness on init */
	twl_i2c_write_u8(TWL_MODULE_PWM, 0x00, LED_PWM2ON);
	twl_i2c_write_u8(TWL_MODULE_PWM, 0x00, LED_PWM2OFF);
	twl_i2c_write_u8(TWL6030_MODULE_ID1, PWM2S | PWM2EN, TWL6030_TOGGLE3);
}

static void blaze_set_primary_brightness(u8 brightness)
{
	u8 val;
	static unsigned enabled = 0x01;

	if (brightness) {

		/*
		 * Converting brightness 8-bit value into 7-bit value
		 * for PWM cycles.
		 * We need to check brightness maximum value for set
		 * PWM2OFF equal to PWM2ON.
		 * Additionally checking for 1 for prevent seting maximum
		 * brightness in this case.
		 */

		brightness >>= (brightness ^ 0xFF) ?
				 ((brightness ^ 0x01) ? 1 : 0) : 8;

		if (twl_i2c_write_u8(TWL_MODULE_PWM, brightness, LED_PWM2OFF))
				goto io_err;

		/* Enable PWM2 just once */
		if (!enabled) {
			if (twl_i2c_read_u8(TWL6030_MODULE_ID1, &val,
							TWL6030_TOGGLE3))
				goto io_err;

			val &= ~PWM2CTL_MASK;
			val |= (PWM2S | PWM2EN);
			if (twl_i2c_write_u8(TWL6030_MODULE_ID1, val,
					 TWL6030_TOGGLE3))
				goto io_err;
			enabled = 0x01;
		}
	} else {
		/* Disable PWM2 just once */
		if (enabled) {
			if (twl_i2c_read_u8(TWL6030_MODULE_ID1, &val,
							TWL6030_TOGGLE3))
				goto io_err;
			val &= ~PWM2CTL_MASK;
			val |= PWM2R;
			if (twl_i2c_write_u8(TWL6030_MODULE_ID1, val,
							TWL6030_TOGGLE3))
				goto io_err;
			val |= (PWM2EN | PWM2S);
			if (twl_i2c_write_u8(TWL6030_MODULE_ID1, val,
							TWL6030_TOGGLE3))
				goto io_err;
			enabled = 0x00;
		}
	}
	return;
io_err:
	pr_err("%s: Error occured during adjust PWM2\n", __func__);
}

static void blaze_set_secondary_brightness(u8 brightness)
{
	if (brightness > 0)
		brightness = 1;

	gpio_set_value(LED_SEC_DISP_GPIO, brightness);
}

static struct omap4430_sdp_disp_led_platform_data blaze_disp_led_data = {
	.flags = LEDS_CTRL_AS_ONE_DISPLAY,
	.display_led_init = blaze_init_display_led,
	.primary_display_set = blaze_set_primary_brightness,
	.secondary_display_set = blaze_set_secondary_brightness,
};

static struct platform_device blaze_disp_led = {
	.name	=	"display_led",
	.id	=	-1,
	.dev	= {
		.platform_data = &blaze_disp_led_data,
	},
};

static struct nokia_dsi_panel_data dsi1_panel = {
		.name		= "taal",
		.reset_gpio	= 102,
		.use_ext_te	= false,
		.ext_te_gpio	= 101,
		.esd_interval	= 0,
};

static struct omap_dss_device sdp4430_lcd_device = {
	.name			= "lcd",
	.driver_name		= "taal",
	.type			= OMAP_DISPLAY_TYPE_DSI,
	.data			= &dsi1_panel,
	.phy.dsi		= {
		.clk_lane	= 1,
		.clk_pol	= 0,
		.data1_lane	= 2,
		.data1_pol	= 0,
		.data2_lane	= 3,
		.data2_pol	= 0,

		.module		= 0,
	},

	.clocks = {
		.dispc = {
			.channel = {
				/* Logic Clock = 172.8 MHz */
				.lck_div	= 1,
				/* Pixel Clock = 34.56 MHz */
				.pck_div	= 5,
				.lcd_clk_src	= OMAP_DSS_CLK_SRC_DSI_PLL_HSDIV_DISPC,
			},
			.dispc_fclk_src	= OMAP_DSS_CLK_SRC_FCK,
		},

		.dsi = {
			.regn		= 16,	/* Fint = 2.4 MHz */
			.regm		= 180,	/* DDR Clock = 216 MHz */
			.regm_dispc	= 5,	/* PLL1_CLK1 = 172.8 MHz */
			.regm_dsi	= 5,	/* PLL1_CLK2 = 172.8 MHz */

			.lp_clk_div	= 10,	/* LP Clock = 8.64 MHz */
			.dsi_fclk_src	= OMAP_DSS_CLK_SRC_DSI_PLL_HSDIV_DSI,
		},
	},
	.channel		= OMAP_DSS_CHANNEL_LCD,
};

static struct nokia_dsi_panel_data dsi2_panel = {
		.name		= "taal",
		.reset_gpio	= 104,
		.use_ext_te	= false,
		.ext_te_gpio	= 103,
		.esd_interval	= 0,
};

static struct omap_dss_device sdp4430_lcd2_device = {
	.name			= "lcd2",
	.driver_name		= "taal",
	.type			= OMAP_DISPLAY_TYPE_DSI,
	.data			= &dsi2_panel,
	.phy.dsi		= {
		.clk_lane	= 1,
		.clk_pol	= 0,
		.data1_lane	= 2,
		.data1_pol	= 0,
		.data2_lane	= 3,
		.data2_pol	= 0,

		.module		= 1,
	},

	.clocks = {
		.dispc = {
			.channel = {
				/* Logic Clock = 172.8 MHz */
				.lck_div	= 1,
				/* Pixel Clock = 34.56 MHz */
				.pck_div	= 5,
				.lcd_clk_src	= OMAP_DSS_CLK_SRC_DSI2_PLL_HSDIV_DISPC,
			},
			.dispc_fclk_src	= OMAP_DSS_CLK_SRC_FCK,
		},

		.dsi = {
			.regn		= 16,	/* Fint = 2.4 MHz */
			.regm		= 180,	/* DDR Clock = 216 MHz */
			.regm_dispc	= 5,	/* PLL1_CLK1 = 172.8 MHz */
			.regm_dsi	= 5,	/* PLL1_CLK2 = 172.8 MHz */

			.lp_clk_div	= 10,	/* LP Clock = 8.64 MHz */
			.dsi_fclk_src	= OMAP_DSS_CLK_SRC_DSI2_PLL_HSDIV_DSI,
		},
	},
	.channel		= OMAP_DSS_CHANNEL_LCD2,
};

static void sdp4430_lcd_init(void)
{
	int r;

	r = gpio_request_one(dsi1_panel.reset_gpio, GPIOF_DIR_OUT,
		"lcd1_reset_gpio");
	if (r)
		pr_err("%s: Could not get lcd1_reset_gpio\n", __func__);

	r = gpio_request_one(dsi2_panel.reset_gpio, GPIOF_DIR_OUT,
		"lcd2_reset_gpio");
	if (r)
		pr_err("%s: Could not get lcd2_reset_gpio\n", __func__);
}

static struct omap_dss_hdmi_data sdp4430_hdmi_data = {
	.hpd_gpio = HDMI_GPIO_HPD,
	.ls_oe_gpio = HDMI_GPIO_LS_OE,
	.ct_cp_hpd_gpio = HDMI_GPIO_CT_CP_HPD,
};

static struct omap_dss_device sdp4430_hdmi_device = {
	.name = "hdmi",
	.driver_name = "hdmi_panel",
	.type = OMAP_DISPLAY_TYPE_HDMI,
	.platform_enable = sdp4430_panel_enable_hdmi,
	.platform_disable = sdp4430_panel_disable_hdmi,
	.channel = OMAP_DSS_CHANNEL_DIGIT,
	.data = &sdp4430_hdmi_data,
};

static struct picodlp_panel_data sdp4430_picodlp_pdata = {
	.picodlp_adapter_id	= 2,
	.emu_done_gpio		= 44,
	.pwrgood_gpio		= 45,
};

static void sdp4430_picodlp_init(void)
{
	int r;
	const struct gpio picodlp_gpios[] = {
		{DLP_POWER_ON_GPIO, GPIOF_OUT_INIT_LOW,
			"DLP POWER ON"},
		{sdp4430_picodlp_pdata.emu_done_gpio, GPIOF_IN,
			"DLP EMU DONE"},
		{sdp4430_picodlp_pdata.pwrgood_gpio, GPIOF_OUT_INIT_LOW,
			"DLP PWRGOOD"},
	};

	r = gpio_request_array(picodlp_gpios, ARRAY_SIZE(picodlp_gpios));
	if (r)
		pr_err("Cannot request PicoDLP GPIOs, error %d\n", r);
}

static int sdp4430_panel_enable_picodlp(struct omap_dss_device *dssdev)
{
	gpio_set_value(DISPLAY_SEL_GPIO, 0);
	gpio_set_value(DLP_POWER_ON_GPIO, 1);

	return 0;
}

static void sdp4430_panel_disable_picodlp(struct omap_dss_device *dssdev)
{
	gpio_set_value(DLP_POWER_ON_GPIO, 0);
	gpio_set_value(DISPLAY_SEL_GPIO, 1);
}

static struct omap_dss_device sdp4430_picodlp_device = {
	.name			= "picodlp",
	.driver_name		= "picodlp_panel",
	.type			= OMAP_DISPLAY_TYPE_DPI,
	.phy.dpi.data_lines	= 24,
	.channel		= OMAP_DSS_CHANNEL_LCD2,
	.platform_enable	= sdp4430_panel_enable_picodlp,
	.platform_disable	= sdp4430_panel_disable_picodlp,
	.data			= &sdp4430_picodlp_pdata,
};

static struct omap_dss_device *sdp4430_dss_devices[] = {
	&sdp4430_lcd_device,
	&sdp4430_hdmi_device,
	&sdp4430_lcd2_device,
	&sdp4430_picodlp_device,
};

static struct omap_dss_board_info sdp4430_dss_data = {
	.num_devices	= ARRAY_SIZE(sdp4430_dss_devices),
	.devices	= sdp4430_dss_devices,
	.default_device	= &sdp4430_lcd_device,
};

static void __init omap_4430sdp_display_init(void)
{
	int r;

	omap_mux_init_signal("fref_clk4_out.fref_clk4_out",
				OMAP_MUX_MODE0 | OMAP_PIN_INPUT_PULLUP);

	/* Enable LCD2 by default (instead of Pico DLP) */
	r = gpio_request_one(DISPLAY_SEL_GPIO, GPIOF_OUT_INIT_HIGH,
			"display_sel");
	if (r)
		pr_err("%s: Could not get display_sel GPIO\n", __func__);

	platform_device_register(&blaze_disp_led);
	sdp4430_lcd_init();
	sdp4430_picodlp_init();
	omap_vram_set_sdram_vram(SDP4430_FB_RAM_SIZE, 0);
	omap_display_init(&sdp4430_dss_data);
	/*
	 * OMAP4460SDP/Blaze and OMAP4430 ES2.3 SDP/Blaze boards and
	 * later have external pull up on the HDMI I2C lines
	 */
	if (cpu_is_omap446x() || omap_rev() > OMAP4430_REV_ES2_2)
		omap_hdmi_init(OMAP_HDMI_SDA_SCL_EXTERNAL_PULLUP);
	else
		omap_hdmi_init(0);

	omap_mux_init_gpio(HDMI_GPIO_LS_OE, OMAP_PIN_OUTPUT);
	omap_mux_init_gpio(HDMI_GPIO_CT_CP_HPD, OMAP_PIN_OUTPUT);
	omap_mux_init_gpio(HDMI_GPIO_HPD, OMAP_PIN_INPUT_PULLDOWN);
}

#ifdef CONFIG_OMAP_MUX
static struct omap_board_mux board_mux[] __initdata = {
	OMAP4_MUX(USBB2_ULPITLL_CLK, OMAP_MUX_MODE3 | OMAP_PIN_OUTPUT),
	OMAP4_MUX(SYS_NIRQ2, OMAP_MUX_MODE0 | OMAP_PIN_INPUT_PULLUP |
				OMAP_PIN_OFF_WAKEUPENABLE),
	OMAP4_MUX(SYS_NIRQ1, OMAP_MUX_MODE0 | OMAP_PIN_INPUT_PULLUP |
				OMAP_PIN_OFF_WAKEUPENABLE),
	{ .reg_offset = OMAP_MUX_TERMINATOR },
};

#else
#define board_mux	NULL
 #endif

static void __init omap4_sdp4430_wifi_mux_init(void)
{
	omap_mux_init_gpio(GPIO_WIFI_IRQ, OMAP_PIN_INPUT |
				OMAP_PIN_OFF_WAKEUPENABLE);
	omap_mux_init_gpio(GPIO_WIFI_PMENA, OMAP_PIN_OUTPUT);

	omap_mux_init_signal("sdmmc5_cmd.sdmmc5_cmd",
				OMAP_MUX_MODE0 | OMAP_PIN_INPUT_PULLUP);
	omap_mux_init_signal("sdmmc5_clk.sdmmc5_clk",
				OMAP_MUX_MODE0 | OMAP_PIN_INPUT_PULLUP);
	omap_mux_init_signal("sdmmc5_dat0.sdmmc5_dat0",
				OMAP_MUX_MODE0 | OMAP_PIN_INPUT_PULLUP);
	omap_mux_init_signal("sdmmc5_dat1.sdmmc5_dat1",
				OMAP_MUX_MODE0 | OMAP_PIN_INPUT_PULLUP);
	omap_mux_init_signal("sdmmc5_dat2.sdmmc5_dat2",
				OMAP_MUX_MODE0 | OMAP_PIN_INPUT_PULLUP);
	omap_mux_init_signal("sdmmc5_dat3.sdmmc5_dat3",
				OMAP_MUX_MODE0 | OMAP_PIN_INPUT_PULLUP);

}

static struct wl12xx_platform_data omap4_sdp4430_wlan_data __initdata = {
	.board_ref_clock = WL12XX_REFCLOCK_26,
	.board_tcxo_clock = WL12XX_TCXOCLOCK_26,
};

static void __init omap4_sdp4430_wifi_init(void)
{
	int ret;

	omap4_sdp4430_wifi_mux_init();
	omap4_sdp4430_wlan_data.irq = gpio_to_irq(GPIO_WIFI_IRQ);
	ret = wl12xx_set_platform_data(&omap4_sdp4430_wlan_data);
	if (ret)
		pr_err("Error setting wl12xx data: %d\n", ret);
	ret = platform_device_register(&omap_vwlan_device);
	if (ret)
		pr_err("Error registering wl12xx device: %d\n", ret);
}

#if defined(CONFIG_USB_EHCI_HCD_OMAP) || defined(CONFIG_USB_OHCI_HCD_OMAP3)
static const struct usbhs_omap_board_data usbhs_bdata __initconst = {
	.port_mode[0] = OMAP_EHCI_PORT_MODE_PHY,
	.port_mode[1] = OMAP_OHCI_PORT_MODE_PHY_6PIN_DATSE0,
	.port_mode[2] = OMAP_USBHS_PORT_MODE_UNUSED,
	.phy_reset  = false,
	.reset_gpio_port[0]  = -EINVAL,
	.reset_gpio_port[1]  = -EINVAL,
	.reset_gpio_port[2]  = -EINVAL
};

static void __init omap4_ehci_ohci_init(void)
{
	omap_mux_init_signal("usbb2_ulpitll_clk.gpio_157", \
		OMAP_PIN_OUTPUT | \
		OMAP_PIN_OFF_NONE);

	/* Power on the ULPI PHY */
	if (gpio_is_valid(BLAZE_MDM_PWR_EN_GPIO)) {
		gpio_request(BLAZE_MDM_PWR_EN_GPIO, "USBB1 PHY VMDM_3V3");
		gpio_direction_output(BLAZE_MDM_PWR_EN_GPIO, 1);
	}

	usbhs_init(&usbhs_bdata);

	return;
}
#else
static void __init omap4_ehci_ohci_init(void){}
#endif

static void __init omap_4430sdp_init(void)
{
	int status;
	int package = OMAP_PACKAGE_CBS;

	if (omap_rev() == OMAP4430_REV_ES1_0)
		package = OMAP_PACKAGE_CBL;

#if defined(CONFIG_TI_EMIF) || defined(CONFIG_TI_EMIF_MODULE)
	if (cpu_is_omap447x()) {
		omap_emif_set_device_details(1, &lpddr2_elpida_4G_S4_info,
				lpddr2_elpida_4G_S4_timings,
				ARRAY_SIZE(lpddr2_elpida_4G_S4_timings),
				&lpddr2_elpida_S4_min_tck, NULL);
		omap_emif_set_device_details(2, &lpddr2_elpida_4G_S4_info,
				lpddr2_elpida_4G_S4_timings,
				ARRAY_SIZE(lpddr2_elpida_4G_S4_timings),
				&lpddr2_elpida_S4_min_tck, NULL);
	} else {
		omap_emif_set_device_details(1, &lpddr2_elpida_2G_S4_x2_info,
				lpddr2_elpida_2G_S4_timings,
				ARRAY_SIZE(lpddr2_elpida_2G_S4_timings),
				&lpddr2_elpida_S4_min_tck, NULL);
		omap_emif_set_device_details(2, &lpddr2_elpida_2G_S4_x2_info,
				lpddr2_elpida_2G_S4_timings,
				ARRAY_SIZE(lpddr2_elpida_2G_S4_timings),
				&lpddr2_elpida_S4_min_tck, NULL);
	}
#endif

	omap4_mux_init(board_mux, NULL, package);
	omap_init_board_version(0);

	omap4_i2c_init();
	blaze_sensor_init();
	blaze_touch_init();
	platform_add_devices(sdp4430_devices, ARRAY_SIZE(sdp4430_devices));
	omap4_board_serial_init();
	omap_sdrc_init(NULL, NULL);
	omap4_sdp4430_wifi_init();
	omap4_twl6030_hsmmc_init(mmc);

	omap4_ehci_ohci_init();
	usb_musb_init(&musb_board_data);

	status = omap_ethernet_init();
	if (status) {
		pr_err("Ethernet initialization failed: %d\n", status);
	} else {
		sdp4430_spi_board_info[0].irq = gpio_to_irq(ETH_KS8851_IRQ);
		spi_register_board_info(sdp4430_spi_board_info,
				ARRAY_SIZE(sdp4430_spi_board_info));
	}

	status = omap4_keyboard_init(&sdp4430_keypad_data, &keypad_data);
	if (status)
		pr_err("Keypad initialization failed: %d\n", status);

	omap_init_dmm_tiler();
	omap4_register_ion();
	omap_4430sdp_display_init();
	blaze_keypad_init();

	init_duty_governor();
	if (cpu_is_omap446x()) {
		/* Vsel0 = gpio, vsel1 = gnd */
		status = omap_tps6236x_board_setup(true, TPS62361_GPIO, -1,
					OMAP_PIN_OFF_OUTPUT_HIGH, -1);
		if (status)
			pr_err("TPS62361 initialization failed: %d\n", status);
	}

	omap_enable_smartreflex_on_init();
	if (cpu_is_omap446x())
		platform_device_register(&thermistor);

}

static void __init omap_4430sdp_reserve(void)
{
	omap_ram_console_init(OMAP_RAM_CONSOLE_START_DEFAULT,
			OMAP_RAM_CONSOLE_SIZE_DEFAULT);
	omap_rproc_reserve_cma(RPROC_CMA_OMAP4);
	omap4_ion_init();
	omap_reserve();
}

MACHINE_START(OMAP_4430SDP, "OMAP4 Blaze board")
	/* Maintainer: Santosh Shilimkar - Texas Instruments Inc */
	.atag_offset	= 0x100,
	.reserve	= omap_4430sdp_reserve,
	.map_io		= omap4_map_io,
	.init_early	= omap4430_init_early,
	.init_irq	= gic_init_irq,
	.handle_irq	= gic_handle_irq,
	.init_machine	= omap_4430sdp_init,
	.timer		= &omap4_timer,
	.restart	= omap_prcm_restart,
MACHINE_END<|MERGE_RESOLUTION|>--- conflicted
+++ resolved
@@ -753,22 +753,6 @@
 	},
 };
 
-<<<<<<< HEAD
-=======
-static struct i2c_board_info __initdata sdp4430_i2c_3_boardinfo[] = {
-	{
-		I2C_BOARD_INFO("tmp105", 0x48),
-	},
-	{
-		I2C_BOARD_INFO("bh1780", 0x29),
-	},
-};
-static struct i2c_board_info __initdata sdp4430_i2c_4_boardinfo[] = {
-	{
-		I2C_BOARD_INFO("hmc5843", 0x1e),
-	},
-};
-
 /* TMP102 PCB Temperature sensor close to OMAP
  * values for .slope and .offset are taken from OMAP5 structure,
  * as TMP102 sensor was not used by domains other then CPU
@@ -788,7 +772,6 @@
 	},
 };
 
->>>>>>> 097d1792
 static void __init omap_i2c_hwspinlock_init(int bus_id, int spinlock_id,
 				struct omap_i2c_bus_board_data *pdata)
 {
