--- conflicted
+++ resolved
@@ -659,8 +659,6 @@
 
 	spi_irq_banks = min(max_spi_reg, irq_banks);
 
-<<<<<<< HEAD
-=======
 	/*
 	 * Set CPU0 GIC backup flag permanently for omap4460 GP,
 	 * this is needed because of the ROM code bug that breaks
@@ -697,7 +695,6 @@
 			pr_err("%s: failed to get l3_main_3_oh\n", __func__);
 	}
 
->>>>>>> 05598d61
 	irq_hotplug_init();
 	irq_pm_init();
 
