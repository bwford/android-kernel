/*
 * Board support file for OMAP5430 based EVM.
 *
 * Copyright (C) 2010-2011 Texas Instruments
 * Author: Santosh Shilimkar <santosh.shilimkar@ti.com>
 *
 * Based on mach-omap2/board-4430sdp.c
 *
 * This program is free software; you can redistribute it and/or modify
 * it under the terms of the GNU General Public License version 2 as
 * published by the Free Software Foundation.
 */
#include <linux/clk.h>
#include <linux/kernel.h>
#include <linux/init.h>
#include <linux/platform_device.h>
#include <linux/io.h>
#include <linux/gpio.h>
#include <linux/input.h>

#include <linux/regulator/machine.h>
#include <linux/regulator/fixed.h>
#ifdef CONFIG_OMAP5_SEVM_PALMAS
#include <linux/mfd/palmas.h>
#endif
#include <linux/i2c/pca953x.h>
#include <linux/i2c/twl.h>
#include <linux/mfd/twl6040.h>
#include <linux/platform_data/omap-abe-twl6040.h>

#include <asm/mach-types.h>
#include <asm/mach/arch.h>
#include <asm/mach/map.h>

#include <mach/hardware.h>
#include "common.h"
#include <asm/hardware/gic.h>
#include <plat/common.h>
#include <plat/mmc.h>
#include <plat/drm.h>
#include <plat/usb.h>
#include <plat/omap_apps_brd_id.h>
#include <plat/remoteproc.h>
#include <plat/rpmsg_resmgr.h>
#include <plat/vram.h>
#include "hsmmc.h"
#include "common-board-devices.h"
#include "mux.h"
#include "omap5_ion.h"

#include <video/omapdss.h>
#include <video/omap-panel-generic-dpi.h>


<<<<<<< HEAD
#define OMAP5_SEVM_FB_RAM_SIZE       SZ_8M /* 1280×800*4 * 2 */
=======
/* USBB3 to SMSC LAN9730 */
#define GPIO_ETH_NRESET 15
/* USBB2 to SMSC 3530 HUB */
#define GPIO_HUB_NRESET 80
>>>>>>> 1b54a985

#ifdef CONFIG_OMAP_MUX
static struct omap_board_mux board_mux[] __initdata = {
	OMAP5_MUX(FREF_CLK1_OUT, OMAP_PIN_INPUT_PULLUP),
	OMAP5_MUX(LLIA_WAKEREQIN, OMAP_PIN_OUTPUT | OMAP_PIN_OFF_NONE | OMAP_MUX_MODE6),
	OMAP5_MUX(HSI2_CAFLAG, OMAP_PIN_OUTPUT | OMAP_PIN_OFF_NONE | OMAP_MUX_MODE6),
	OMAP5_MUX(USBB2_HSIC_STROBE, OMAP_PIN_INPUT | OMAP_MUX_MODE0),
	OMAP5_MUX(USBB2_HSIC_DATA, OMAP_PIN_INPUT | OMAP_MUX_MODE0),
	{ .reg_offset = OMAP_MUX_TERMINATOR },
};
#else
#define board_mux NULL
#endif

#if defined(CONFIG_TI_EMIF) || defined(CONFIG_TI_EMIF_MODULE)
#ifndef CONFIG_MACH_OMAP_5430ZEBU
static struct __devinitdata emif_custom_configs custom_configs = {
	.mask	= EMIF_CUSTOM_CONFIG_LPMODE,
	.lpmode	= EMIF_LP_MODE_DISABLE
};
#endif
#endif


static struct omap2_hsmmc_info mmc[] = {
	{
		.mmc		= 2,
		.caps		= MMC_CAP_4_BIT_DATA | MMC_CAP_8_BIT_DATA |
					MMC_CAP_1_8V_DDR,
		.gpio_cd	= -EINVAL,
		.gpio_wp	= -EINVAL,
		.nonremovable	= true,
		.ocr_mask	= MMC_VDD_29_30,
		.no_off_init	= true,
	},
	{
		.mmc		= 1,
		.caps		= MMC_CAP_4_BIT_DATA,
		.gpio_cd	= 67,
		.gpio_wp	= -EINVAL,
		.ocr_mask	= MMC_VDD_29_30,
	},
	{}	/* Terminator */
};

#define HDMI_GPIO_HPD 193
#define HDMI_GPIO_CT_CP_HPD	256
#define HDMI_GPIO_LS_OE		257

#ifdef CONFIG_OMAP5_SEVM_PALMAS
#define OMAP5_GPIO_END	0

static struct palmas_gpadc_platform_data omap5_palmas_gpadc = {
	.ch3_current = 0,
	.ch0_current = 0,
	.bat_removal = 0,
	.start_polarity = 0,
};

/* Initialisation Data for Regulators */

static struct palmas_reg_init omap5_smps12_init = {
	.warm_reset = 0,
	.roof_floor = 0,
	.mode_sleep = 0,
	.tstep = 0,
};

static struct palmas_reg_init omap5_smps45_init = {
	.warm_reset = 0,
	.roof_floor = 0,
	.mode_sleep = 0,
	.tstep = 0,
};

static struct palmas_reg_init omap5_smps6_init = {
	.warm_reset = 0,
	.roof_floor = 0,
	.mode_sleep = 1,
	.tstep = 0,
};

static struct palmas_reg_init omap5_smps7_init = {
	.warm_reset = 0,
	.roof_floor = 0,
	.mode_sleep = 1,
};

static struct palmas_reg_init omap5_smps8_init = {
	.warm_reset = 0,
	.roof_floor = 0,
	.mode_sleep = 0,
	.tstep = 0,
};

static struct palmas_reg_init omap5_smps9_init = {
	.warm_reset = 0,
	.roof_floor = 0,
	.mode_sleep = 0,
	.vsel = 0xbd,
};

static struct palmas_reg_init omap5_smps10_init = {
	.mode_sleep = 0,
};

static struct palmas_reg_init omap5_ldo1_init = {
	.warm_reset = 0,
	.mode_sleep = 0,
};

static struct palmas_reg_init omap5_ldo2_init = {
	.warm_reset = 0,
	.mode_sleep = 0,
};

static struct palmas_reg_init omap5_ldo3_init = {
	.warm_reset = 0,
	.mode_sleep = 0,
};

static struct palmas_reg_init omap5_ldo4_init = {
	.warm_reset = 0,
	.mode_sleep = 0,
};

static struct palmas_reg_init omap5_ldo5_init = {
	.warm_reset = 0,
	.mode_sleep = 0,
};

static struct palmas_reg_init omap5_ldo6_init = {
	.warm_reset = 0,
	.mode_sleep = 0,
};

static struct palmas_reg_init omap5_ldo7_init = {
	.warm_reset = 0,
	.mode_sleep = 0,
};

static struct palmas_reg_init omap5_ldo8_init = {
	.warm_reset = 0,
	.mode_sleep = 0,
};

static struct palmas_reg_init omap5_ldo9_init = {
	.warm_reset = 0,
	.mode_sleep = 0,
};

static struct palmas_reg_init omap5_ldoln_init = {
	.warm_reset = 0,
	.mode_sleep = 0,
};

static struct palmas_reg_init omap5_ldousb_init = {
	.warm_reset = 0,
	.mode_sleep = 0,
};

static struct palmas_reg_init *palmas_omap_reg_init[] = {
	&omap5_smps12_init,
	NULL, /* SMPS123 not used in this configuration */
	NULL, /* SMPS3 not used in this configuration */
	&omap5_smps45_init,
	NULL, /* SMPS457 not used in this configuration */
	&omap5_smps6_init,
	&omap5_smps7_init,
	&omap5_smps8_init,
	&omap5_smps9_init,
	&omap5_smps10_init,
	&omap5_ldo1_init,
	&omap5_ldo2_init,
	&omap5_ldo3_init,
	&omap5_ldo4_init,
	&omap5_ldo5_init,
	&omap5_ldo6_init,
	&omap5_ldo7_init,
	&omap5_ldo8_init,
	&omap5_ldo9_init,
	&omap5_ldoln_init,
	&omap5_ldousb_init,

};

/* Constraints for Regulators */
static struct regulator_init_data omap5_smps12 = {
	.constraints = {
		.min_uV			= 600000,
	.max_uV			= 1310000,
		.valid_modes_mask	= REGULATOR_MODE_NORMAL
					| REGULATOR_MODE_STANDBY,
		.valid_ops_mask		= REGULATOR_CHANGE_VOLTAGE
					| REGULATOR_CHANGE_MODE
					| REGULATOR_CHANGE_STATUS,
	},
};

static struct regulator_init_data omap5_smps45 = {
	.constraints = {
		.min_uV			= 600000,
		.max_uV			= 1310000,
		.valid_modes_mask	= REGULATOR_MODE_NORMAL
					| REGULATOR_MODE_STANDBY,
		.valid_ops_mask		= REGULATOR_CHANGE_VOLTAGE
					| REGULATOR_CHANGE_MODE
					| REGULATOR_CHANGE_STATUS,
	},
};

static struct regulator_init_data omap5_smps6 = {
	.constraints = {
		.min_uV			= 1200000,
		.max_uV			= 1200000,
		.valid_modes_mask	= REGULATOR_MODE_NORMAL
					| REGULATOR_MODE_STANDBY,
		.valid_ops_mask		= REGULATOR_CHANGE_MODE
					| REGULATOR_CHANGE_STATUS,
	},
};

static struct regulator_consumer_supply omap5_vdds1v8_main_supply[] = {
	REGULATOR_SUPPLY("vio", "1-004b"),
};

static struct regulator_init_data omap5_smps7 = {
	.constraints = {
		.min_uV			= 1800000,
		.max_uV			= 1800000,
		.valid_modes_mask	= REGULATOR_MODE_NORMAL
					| REGULATOR_MODE_STANDBY,
		.valid_ops_mask		= REGULATOR_CHANGE_MODE
					| REGULATOR_CHANGE_STATUS,
	},
	.num_consumer_supplies	= ARRAY_SIZE(omap5_vdds1v8_main_supply),
	.consumer_supplies	= omap5_vdds1v8_main_supply,
};

static struct regulator_init_data omap5_smps8 = {
	.constraints = {
		.min_uV			= 600000,
		.max_uV			= 1310000,
		.valid_modes_mask	= REGULATOR_MODE_NORMAL
					| REGULATOR_MODE_STANDBY,
		.valid_ops_mask		= REGULATOR_CHANGE_VOLTAGE
					| REGULATOR_CHANGE_MODE
					| REGULATOR_CHANGE_STATUS,
	},
};

static struct regulator_consumer_supply omap5_adac_supply[] = {
	REGULATOR_SUPPLY("v2v1", "1-004b"),
};

static struct regulator_init_data omap5_smps9 = {
	.constraints = {
		.min_uV			= 2100000,
		.max_uV			= 2100000,
		.valid_modes_mask	= REGULATOR_MODE_NORMAL
					| REGULATOR_MODE_STANDBY,
		.valid_ops_mask		= REGULATOR_CHANGE_MODE
					| REGULATOR_CHANGE_STATUS,
	},
	.num_consumer_supplies	= ARRAY_SIZE(omap5_adac_supply),
	.consumer_supplies	= omap5_adac_supply,

};

static struct regulator_consumer_supply omap5_vbus_supply[] = {
	REGULATOR_SUPPLY("vbus", "1-0048"),
};

static struct regulator_init_data omap5_smps10 = {
	.constraints = {
		.min_uV			= 5000000,
		.max_uV			= 5000000,
		.valid_modes_mask	= REGULATOR_MODE_NORMAL
					| REGULATOR_MODE_STANDBY,
		.valid_ops_mask		= REGULATOR_CHANGE_MODE
					| REGULATOR_CHANGE_STATUS,
	},
	.num_consumer_supplies	= ARRAY_SIZE(omap5_vbus_supply),
	.consumer_supplies	= omap5_vbus_supply,
};

static struct regulator_init_data omap5_ldo1 = {
	.constraints = {
		.min_uV			= 2800000,
		.max_uV			= 2800000,
		.valid_modes_mask	= REGULATOR_MODE_NORMAL
					| REGULATOR_MODE_STANDBY,
		.valid_ops_mask		= REGULATOR_CHANGE_MODE
					| REGULATOR_CHANGE_STATUS,
	},
};

static struct regulator_consumer_supply omap5evm_lcd_panel_supply[] = {
	REGULATOR_SUPPLY("panel_supply", "omapdss_dsi.0"),
};

static struct regulator_init_data omap5_ldo2 = {
	.constraints = {
		.min_uV			= 2900000,
		.max_uV			= 2900000,
		.valid_modes_mask	= REGULATOR_MODE_NORMAL
					| REGULATOR_MODE_STANDBY,
		.valid_ops_mask		= REGULATOR_CHANGE_MODE
					| REGULATOR_CHANGE_STATUS,
		.apply_uV		= 1,
	},
	.num_consumer_supplies	= ARRAY_SIZE(omap5evm_lcd_panel_supply),
	.consumer_supplies	= omap5evm_lcd_panel_supply,
};

static struct regulator_init_data omap5_ldo3 = {
	.constraints = {
		.min_uV			= 3000000,
		.max_uV			= 3000000,
		.valid_modes_mask	= REGULATOR_MODE_NORMAL
					| REGULATOR_MODE_STANDBY,
		.valid_ops_mask		= REGULATOR_CHANGE_MODE
					| REGULATOR_CHANGE_STATUS,
	},
};

static struct regulator_init_data omap5_ldo4 = {
	.constraints = {
		.min_uV			= 2200000,
		.max_uV			= 2200000,
		.valid_modes_mask	= REGULATOR_MODE_NORMAL
					| REGULATOR_MODE_STANDBY,
		.valid_ops_mask		= REGULATOR_CHANGE_MODE
					| REGULATOR_CHANGE_STATUS,
	},
};

static struct regulator_init_data omap5_ldo5 = {
	.constraints = {
		.min_uV			= 1800000,
		.max_uV			= 1800000,
		.valid_modes_mask	= REGULATOR_MODE_NORMAL
					| REGULATOR_MODE_STANDBY,
		.valid_ops_mask		= REGULATOR_CHANGE_MODE
					| REGULATOR_CHANGE_STATUS,
	},
};

static struct regulator_init_data omap5_ldo6 = {
	.constraints = {
		.min_uV			= 1500000,
		.max_uV			= 1500000,
		.valid_modes_mask	= REGULATOR_MODE_NORMAL
					| REGULATOR_MODE_STANDBY,
		.valid_ops_mask		= REGULATOR_CHANGE_MODE
					| REGULATOR_CHANGE_STATUS,
	},
};

static struct regulator_consumer_supply omap5_dss_phy_supply[] = {
	REGULATOR_SUPPLY("vdds_dsi", "omapdss"),
	REGULATOR_SUPPLY("vdds_dsi", "omapdss_dsi.0"),
	REGULATOR_SUPPLY("vdds_dsi", "omapdss_dsi.1"),
	REGULATOR_SUPPLY("vdds_hdmi", "omapdss_hdmi"),
};

static struct regulator_init_data omap5_ldo7 = {
	.constraints = {
		.min_uV			= 1500000,
		.max_uV			= 1500000,
		.valid_modes_mask	= REGULATOR_MODE_NORMAL
					| REGULATOR_MODE_STANDBY,
		.valid_ops_mask		= REGULATOR_CHANGE_MODE
					| REGULATOR_CHANGE_STATUS,
		.apply_uV		= 1,
	},
	.num_consumer_supplies	= ARRAY_SIZE(omap5_dss_phy_supply),
	.consumer_supplies	= omap5_dss_phy_supply,
};

static struct regulator_init_data omap5_ldo8 = {
	.constraints = {
		.min_uV			= 1500000,
		.max_uV			= 1500000,
		.valid_modes_mask	= REGULATOR_MODE_NORMAL
					| REGULATOR_MODE_STANDBY,
		.valid_ops_mask		= REGULATOR_CHANGE_MODE
					| REGULATOR_CHANGE_STATUS,
	},
};

static struct regulator_init_data omap5_ldo9 = {
	.constraints = {
		.min_uV			= 1800000,
		.max_uV			= 1800000,
		.valid_modes_mask	= REGULATOR_MODE_NORMAL
					| REGULATOR_MODE_STANDBY,
		.valid_ops_mask		= REGULATOR_CHANGE_MODE
					| REGULATOR_CHANGE_STATUS,
	},
};

static struct regulator_init_data omap5_ldoln = {
	.constraints = {
		.min_uV			= 1800000,
		.max_uV			= 1800000,
		.valid_modes_mask	= REGULATOR_MODE_NORMAL
					| REGULATOR_MODE_STANDBY,
		.valid_ops_mask		= REGULATOR_CHANGE_MODE
					| REGULATOR_CHANGE_STATUS,
	},
};

static struct regulator_init_data omap5_ldousb = {
	.constraints = {
		.min_uV			= 3250000,
		.max_uV			= 3250000,
		.valid_modes_mask	= REGULATOR_MODE_NORMAL
					| REGULATOR_MODE_STANDBY,
		.valid_ops_mask		= REGULATOR_CHANGE_MODE
					| REGULATOR_CHANGE_STATUS,
	},
};

static struct regulator_init_data *palmas_omap5_reg[] = {
	&omap5_smps12,
	NULL, /* SMPS123 not used in this configuration */
	NULL, /* SMPS3 not used in this configuration */
	&omap5_smps45,
	NULL, /* SMPS457 not used in this configuration */
	&omap5_smps6,
	&omap5_smps7,
	&omap5_smps8,
	&omap5_smps9,
	&omap5_smps10,

	&omap5_ldo1,
	&omap5_ldo2,
	&omap5_ldo3,
	&omap5_ldo4,
	&omap5_ldo5,
	&omap5_ldo6,
	&omap5_ldo7,
	&omap5_ldo8,
	&omap5_ldo9,
	&omap5_ldoln,
	&omap5_ldousb,
};

static struct palmas_pmic_platform_data omap5_palmas_pmic = {
	.reg_data = palmas_omap5_reg,
	.reg_init = palmas_omap_reg_init,

	.ldo6_vibrator = 0,
};

static struct palmas_resource_platform_data omap5_palmas_resource = {
	.clk32kg_mode_sleep = 0,
	.clk32kgaudio_mode_sleep = 0,
	.regen1_mode_sleep = 0,
	.regen2_mode_sleep = 0,
	.sysen1_mode_sleep = 0,
	.sysen2_mode_sleep = 0,

	.nsleep_res = 0,
	.nsleep_smps = 0,
	.nsleep_ldo1 = 0,
	.nsleep_ldo2 = 0,

	.enable1_res = 0,
	.enable1_smps = 0,
	.enable1_ldo1 = 0,
	.enable1_ldo2 = 0,

	.enable2_res = 0,
	.enable2_smps = 0,
	.enable2_ldo1 = 0,
	.enable2_ldo2 = 0,
};

static struct palmas_usb_platform_data omap5_palmas_usb = {
	.wakeup = 1,
};

static struct palmas_platform_data palmas_omap5 = {
	.gpio_base = OMAP5_GPIO_END,

	.power_ctrl = POWER_CTRL_NSLEEP_MASK | POWER_CTRL_ENABLE1_MASK |
			POWER_CTRL_ENABLE1_MASK,

	.gpadc_pdata = &omap5_palmas_gpadc,
	.pmic_pdata = &omap5_palmas_pmic,
	.usb_pdata = &omap5_palmas_usb,
	.resource_pdata = &omap5_palmas_resource,
};
#define PALMAS_NAME "twl6035"
#define PALMAS_DATA (&palmas_omap5)
#else
#define PALMAS_NAME NULL
#define PALMAS_DATA NULL
#endif  /* CONFIG_OMAP5_SEVM_PALMAS */

static struct twl6040_codec_data twl6040_codec = {
	/* single-step ramp for headset and handsfree */
	.hs_left_step	= 0x0f,
	.hs_right_step	= 0x0f,
	.hf_left_step	= 0x1d,
	.hf_right_step	= 0x1d,
};

static struct twl6040_vibra_data twl6040_vibra = {
	.vibldrv_res = 8,
	.vibrdrv_res = 3,
	.viblmotor_res = 10,
	.vibrmotor_res = 10,
	.vddvibl_uV = 0,	/* fixed volt supply - VBAT */
	.vddvibr_uV = 0,	/* fixed volt supply - VBAT */
};

static struct twl6040_platform_data twl6040_data = {
	.codec		= &twl6040_codec,
	.vibra		= &twl6040_vibra,
	.audpwron_gpio	= 145,
	.irq_base	= TWL6040_CODEC_IRQ_BASE,
};

static struct platform_device omap5evm_dmic_codec = {
	.name	= "dmic-codec",
	.id	= -1,
};

static struct platform_device omap5evm_hdmi_audio_codec = {
	.name	= "hdmi-audio-codec",
	.id	= -1,
};

static struct omap_abe_twl6040_data omap5evm_abe_audio_data = {
	/* Audio out */
	.has_hs		= ABE_TWL6040_LEFT | ABE_TWL6040_RIGHT,
	/* HandsFree through expasion connector */
	.has_hf		= ABE_TWL6040_LEFT | ABE_TWL6040_RIGHT,
	/* PandaBoard: FM TX, PandaBoardES: can be connected to audio out */
	.has_aux	= ABE_TWL6040_LEFT | ABE_TWL6040_RIGHT,
	/* PandaBoard: FM RX, PandaBoardES: audio in */
	.has_afm	= ABE_TWL6040_LEFT | ABE_TWL6040_RIGHT,
	.has_hsmic	= 1,
	.has_abe	= 1,
	.has_dmic	= 1,
	/* Jack detection. */
	.jack_detection	= 1,
	/* MCLK input is 19.2MHz */
	.mclk_freq	= 19200000,
	.card_name = "OMAP5EVM",

};

static struct platform_device omap5evm_abe_audio = {
	.name		= "omap-abe-twl6040",
	.id		= -1,
	.dev = {
		.platform_data = &omap5evm_abe_audio_data,
	},
};

static struct platform_device *omap5evm_devices[] __initdata = {
	&omap5evm_dmic_codec,
	&omap5evm_hdmi_audio_codec,
	&omap5evm_abe_audio,
};

static struct pca953x_platform_data omap5evm_gpio_expander_info = {
	.gpio_base	= OMAP_MAX_GPIO_LINES,
};

static struct i2c_board_info __initdata omap5evm_i2c_5_boardinfo[] = {
	{
		I2C_BOARD_INFO("tca6424", 0x22),
		.platform_data = &omap5evm_gpio_expander_info,
	},
};

static int __init omap5pandai2c_init(void)
{

	omap_register_i2c_bus(1, 400, NULL, 0);
	omap_register_i2c_bus(2, 400, NULL, 0);
	omap_register_i2c_bus(3, 400, NULL, 0);
	omap_register_i2c_bus(4, 400, NULL, 0);
	omap_register_i2c_bus(5, 400, omap5evm_i2c_5_boardinfo,
					ARRAY_SIZE(omap5evm_i2c_5_boardinfo));

	return 0;
}

/* Display DVI */
#define PANDA_DVI_TFP410_POWER_DOWN_GPIO	0

static int omap5_panda_enable_dvi(struct omap_dss_device *dssdev)
{
	gpio_set_value(dssdev->reset_gpio, 1);
	return 0;
}

static void omap5_panda_disable_dvi(struct omap_dss_device *dssdev)
{
	gpio_set_value(dssdev->reset_gpio, 0);
}

/* Using generic display panel */
static struct panel_generic_dpi_data omap5_dvi_panel = {
	.name			= "generic_720p",
	.platform_enable	= omap5_panda_enable_dvi,
	.platform_disable	= omap5_panda_disable_dvi,
};

struct omap_dss_device omap5_panda_dvi_device = {
	.type			= OMAP_DISPLAY_TYPE_DPI,
	.name			= "dvi",
	.driver_name		= "generic_dpi_panel",
	.data			= &omap5_dvi_panel,
	.phy.dpi.data_lines	= 24,
	.reset_gpio		= PANDA_DVI_TFP410_POWER_DOWN_GPIO,
	.channel		= OMAP_DSS_CHANNEL_LCD2,
};

int __init omap5_panda_dvi_init(void)
{
	int r = 0;

	/* Requesting TFP410 DVI GPIO and disabling it, at bootup */
	r = gpio_request_one(omap5_panda_dvi_device.reset_gpio,
				GPIOF_OUT_INIT_LOW, "DVI PD");
	if (r)
		pr_err("Failed to get DVI powerdown GPIO\n");

	return r;
}


static struct omap_dss_hdmi_data omap5panda_hdmi_data = {
        .hpd_gpio = HDMI_GPIO_HPD,
	.ct_cp_hpd_gpio = HDMI_GPIO_CT_CP_HPD,
	.ls_oe_gpio = HDMI_GPIO_LS_OE,
};

static int omap5panda_panel_enable_hdmi(struct omap_dss_device *dssdev)
{
	return 0;
}

static void omap5panda_panel_disable_hdmi(struct omap_dss_device *dssdev)
{

}

static struct omap_dss_device omap5panda_hdmi_device = {
	.name = "hdmi",
	.driver_name = "hdmi_panel",
	.type = OMAP_DISPLAY_TYPE_HDMI,
	.platform_enable = omap5panda_panel_enable_hdmi,
	.platform_disable = omap5panda_panel_disable_hdmi,
	.channel = OMAP_DSS_CHANNEL_DIGIT,
	.data = &omap5panda_hdmi_data,
};

static struct omap_dss_device *omap5panda_dss_devices[] = {
	&omap5_panda_dvi_device,
	&omap5panda_hdmi_device,
};

static struct omap_dss_board_info omap5evm_dss_data = {
	.num_devices	= ARRAY_SIZE(omap5panda_dss_devices),
	.devices	= omap5panda_dss_devices,
	.default_device	= &omap5_panda_dvi_device,
};

static void omap5panda_hdmi_init(void)
{
	/* Need to configure HPD as a gpio in mux */
	omap_hdmi_init(0);
}

static void __init omap5panda_display_init(void)
{
	omap_vram_set_sdram_vram(OMAP5_SEVM_FB_RAM_SIZE, 0);

	omap5panda_hdmi_init();
	omap_display_init(&omap5evm_dss_data);
}

static const struct usbhs_omap_board_data usbhs_bdata __initconst = {
	.port_mode[0] = OMAP_USBHS_PORT_MODE_UNUSED,
	.port_mode[1] = OMAP_EHCI_PORT_MODE_HSIC,
	.port_mode[2] = OMAP_EHCI_PORT_MODE_HSIC,
	.phy_reset  = true,
	.reset_gpio_port[0]  = -EINVAL,
	.reset_gpio_port[1]  = GPIO_HUB_NRESET,
	.reset_gpio_port[2]  = GPIO_ETH_NRESET
};

static void __init omap_ehci_ohci_init(void)
{
	struct clk *phy_ref_clk;

       /* FREF_CLK1 provides the 19.2 MHz reference clock to the PHY */
	phy_ref_clk = clk_get(NULL, "auxclk1_ck");
	if (IS_ERR(phy_ref_clk)) {
		pr_err("Cannot request auxclk1\n");
	} else {
		clk_set_rate(phy_ref_clk, 19200000);
		clk_enable(phy_ref_clk);
	}

	usbhs_init(&usbhs_bdata);
	return;
}

static void __init omap_5_panda_init(void)
{

#if defined(CONFIG_TI_EMIF) || defined(CONFIG_TI_EMIF_MODULE)
#ifndef CONFIG_MACH_OMAP_5430ZEBU
	omap_emif_set_device_details(1, &lpddr2_elpida_4G_S4_x2_info,
			lpddr2_elpida_4G_S4_timings,
			ARRAY_SIZE(lpddr2_elpida_4G_S4_timings),
			&lpddr2_elpida_S4_min_tck,
			&custom_configs);

	omap_emif_set_device_details(2, &lpddr2_elpida_4G_S4_x2_info,
			lpddr2_elpida_4G_S4_timings,
			ARRAY_SIZE(lpddr2_elpida_4G_S4_timings),
			&lpddr2_elpida_S4_min_tck,
			&custom_configs);
#endif
#endif
	omap5_mux_init(board_mux, NULL, OMAP_PACKAGE_CBL);
	omap_sdrc_init(NULL, NULL);
	omap_create_board_props();
	omap5pandai2c_init();
	omap5_pmic_init(1, PALMAS_NAME, OMAP44XX_IRQ_SYS_1N, PALMAS_DATA,
			"twl6040", OMAP44XX_IRQ_SYS_2N, &twl6040_data);

	omap_serial_init();
	omap_ehci_ohci_init();

	omap_hsmmc_init(mmc);
	usb_dwc3_init();
	platform_add_devices(omap5evm_devices, ARRAY_SIZE(omap5evm_devices));

	omap_init_dmm_tiler();
	omap5_register_ion();
	omap5panda_display_init();
}

static void __init omap_panda5_reserve(void)
{
	omap_rproc_reserve_cma(RPROC_CMA_OMAP5);

	omap5_ion_init();

	omap_reserve();
}

MACHINE_START(OMAP5_PANDA, "OMAP5 panda board")
	/* Maintainer: Dan Murphy - Texas Instruments Inc */
	.atag_offset	= 0x100,
	.reserve	= omap_panda5_reserve,
	.map_io		= omap5_map_io,
	.init_early	= omap_5430evm_init_early,
	.init_irq	= gic_init_irq,
	.handle_irq	= gic_handle_irq,
	.init_machine	= omap_5_panda_init,
	.timer		= &omap5_timer,
MACHINE_END<|MERGE_RESOLUTION|>--- conflicted
+++ resolved
@@ -51,15 +51,13 @@
 #include <video/omapdss.h>
 #include <video/omap-panel-generic-dpi.h>
 
-
-<<<<<<< HEAD
 #define OMAP5_SEVM_FB_RAM_SIZE       SZ_8M /* 1280×800*4 * 2 */
-=======
+
 /* USBB3 to SMSC LAN9730 */
 #define GPIO_ETH_NRESET 15
 /* USBB2 to SMSC 3530 HUB */
 #define GPIO_HUB_NRESET 80
->>>>>>> 1b54a985
+
 
 #ifdef CONFIG_OMAP_MUX
 static struct omap_board_mux board_mux[] __initdata = {
