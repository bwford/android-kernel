--- conflicted
+++ resolved
@@ -254,44 +254,6 @@
 	return 0;
 }
 
-<<<<<<< HEAD
-static struct regulator_init_data tablet_vaux1 = {
-	.constraints = {
-		.min_uV			= 1000000,
-		.max_uV			= 3000000,
-		.apply_uV		= true,
-		.valid_modes_mask	= REGULATOR_MODE_NORMAL
-					| REGULATOR_MODE_STANDBY,
-		.valid_ops_mask	 = REGULATOR_CHANGE_VOLTAGE
-					| REGULATOR_CHANGE_MODE
-					| REGULATOR_CHANGE_STATUS,
-	},
-	.num_consumer_supplies  = ARRAY_SIZE(tablet_vaux_supply),
-	.consumer_supplies      = tablet_vaux_supply,
-};
-
-static struct regulator_init_data tablet_vusim = {
-	.constraints = {
-		.min_uV			= 1200000,
-		.max_uV			= 2900000,
-		.apply_uV		= true,
-		.valid_modes_mask	= REGULATOR_MODE_NORMAL
-					| REGULATOR_MODE_STANDBY,
-		.valid_ops_mask	 = REGULATOR_CHANGE_VOLTAGE
-					| REGULATOR_CHANGE_MODE
-					| REGULATOR_CHANGE_STATUS,
-	},
-};
-
-static struct regulator_init_data clk32kg = {
-	.constraints = {
-		.valid_ops_mask	= REGULATOR_CHANGE_STATUS,
-		.always_on		= true,
-	},
-};
-
-=======
->>>>>>> d7e09e44
 static struct twl6040_codec_data twl6040_codec = {
 	/* single-step ramp for headset and handsfree */
 	.hs_left_step	= 0x0f,
@@ -319,21 +281,7 @@
 	.audpwron_gpio	= 127,
 };
 
-<<<<<<< HEAD
-static struct twl4030_madc_platform_data twl6030_gpadc = {
-	.irq_line = -1,
-};
-
-static struct twl4030_platform_data tablet_twldata = {
-	/* Regulators */
-	.vusim		= &tablet_vusim,
-	.vaux1		= &tablet_vaux1,
-	.clk32kg	= &clk32kg,
-	.madc		= &twl6030_gpadc,
-};
-=======
 static struct twl4030_platform_data tablet_twldata;
->>>>>>> d7e09e44
 
 /*
  * The Clock Driver Chip (TCXO) on OMAP4 based SDP needs to
