--- conflicted
+++ resolved
@@ -213,14 +213,9 @@
 obj-y					+= dsp.o
 endif
 
-<<<<<<< HEAD
-omapdrm-$(CONFIG_DRM_OMAP)		:= drm.o
-obj-y					+= $(omapdrm-m) $(omapdrm-y)
-=======
 ifneq ($(CONFIG_DRM_OMAP),)
 obj-y					+= drm.o
 endif
->>>>>>> a793a637
 
 # Specific board support
 obj-$(CONFIG_MACH_OMAP_GENERIC)		+= board-generic.o
