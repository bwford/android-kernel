#
# Makefile for the linux kernel.
#

# Common support
obj-y := id.o io.o control.o mux.o devices.o serial.o gpmc.o timer.o pm.o \
	 common.o gpio.o dma.o wd_timer.o display.o i2c.o

omap-2-3-common				= irq.o sdrc.o
hwmod-common				= omap_hwmod.o \
					  omap_hwmod_common_data.o
clock-common				= clock.o clock_common_data.o \
					  clkt_dpll.o clkt_clksel.o
secure-common				= omap-smc.o omap-secure.o
omap-4-5-common				= omap4-common.o omap-wakeupgen.o \
					  sleep4xxx_5xxx.o

obj-$(CONFIG_ARCH_OMAP2) += $(omap-2-3-common) $(hwmod-common)
obj-$(CONFIG_ARCH_OMAP3) += $(omap-2-3-common) $(hwmod-common) $(secure-common)
obj-$(CONFIG_ARCH_OMAP4) += prm44xx.o $(hwmod-common) $(secure-common) $(omap-4-5-common)
obj-$(CONFIG_ARCH_OMAP5) += prm44xx.o $(hwmod-common) $(secure-common) $(omap-4-5-common)

ifneq ($(CONFIG_SND_OMAP_SOC_MCBSP),)
obj-y += mcbsp.o
endif

obj-$(CONFIG_TWL4030_CORE) += omap_twl.o

# SMP support ONLY available for OMAP4
obj-$(CONFIG_SMP)			+= omap-smp.o omap-headsmp.o
obj-$(CONFIG_HOTPLUG_CPU)		+= omap-hotplug.o

plus_sec := $(call as-instr,.arch_extension sec,+sec)
AFLAGS_omap-headsmp.o			:=-Wa,-march=armv7-a$(plus_sec)
AFLAGS_omap-smc.o			:=-Wa,-march=armv7-a$(plus_sec)
AFLAGS_sleep4xxx_5xxx.o			:=-Wa,-march=armv7-a$(plus_sec)

# Functions loaded to SRAM
obj-$(CONFIG_SOC_OMAP2420)		+= sram242x.o
obj-$(CONFIG_SOC_OMAP2430)		+= sram243x.o
obj-$(CONFIG_ARCH_OMAP3)		+= sram34xx.o

AFLAGS_sram242x.o			:=-Wa,-march=armv6
AFLAGS_sram243x.o			:=-Wa,-march=armv6
AFLAGS_sram34xx.o			:=-Wa,-march=armv7-a

# Pin multiplexing
obj-$(CONFIG_SOC_OMAP2420)		+= mux2420.o
obj-$(CONFIG_SOC_OMAP2430)		+= mux2430.o
obj-$(CONFIG_ARCH_OMAP3)		+= mux34xx.o
obj-$(CONFIG_ARCH_OMAP4)		+= mux44xx.o
obj-$(CONFIG_ARCH_OMAP5)		+= mux54xx.o

# SMS/SDRC
obj-$(CONFIG_ARCH_OMAP2)		+= sdrc2xxx.o
# obj-$(CONFIG_ARCH_OMAP3)		+= sdrc3xxx.o

# OPP table initialization
ifeq ($(CONFIG_PM_OPP),y)
obj-y					+= opp.o
obj-$(CONFIG_ARCH_OMAP3)		+= opp3xxx_data.o
obj-$(CONFIG_ARCH_OMAP4)		+= opp4xxx_data.o
endif

# Power Management
ifeq ($(CONFIG_PM),y)
omap-4-5-common-pm			= pm4xxx_5xxx.o omap-mpuss-lowpower.o
obj-$(CONFIG_ARCH_OMAP2)		+= pm24xx.o
obj-$(CONFIG_ARCH_OMAP2)		+= sleep24xx.o
obj-$(CONFIG_ARCH_OMAP3)		+= pm34xx.o sleep34xx.o \
					   cpuidle34xx.o
obj-$(CONFIG_ARCH_OMAP4)		+= $(omap-4-5-common-pm) cpuidle44xx.o
obj-$(CONFIG_ARCH_OMAP5)		+= $(omap-4-5-common-pm) cpuidle5xxx.o
obj-$(CONFIG_PM_DEBUG)			+= pm-debug.o
obj-$(CONFIG_OMAP_SMARTREFLEX)          += sr_device.o smartreflex.o
obj-$(CONFIG_OMAP_SMARTREFLEX_CLASS3)	+= smartreflex-class3.o

AFLAGS_sleep24xx.o			:=-Wa,-march=armv6
AFLAGS_sleep34xx.o			:=-Wa,-march=armv7-a$(plus_sec)

ifeq ($(CONFIG_PM_VERBOSE),y)
CFLAGS_pm_bus.o				+= -DDEBUG
endif

endif

# PRCM
obj-y					+= prm_common.o
obj-$(CONFIG_ARCH_OMAP2)		+= prcm.o cm2xxx_3xxx.o prm2xxx_3xxx.o
obj-$(CONFIG_ARCH_OMAP3)		+= prcm.o cm2xxx_3xxx.o prm2xxx_3xxx.o \
					   vc3xxx_data.o vp3xxx_data.o
# XXX The presence of cm2xxx_3xxx.o on the line below is temporary and
# will be removed once the OMAP4 part of the codebase is converted to
# use OMAP4-specific PRCM functions.
obj-$(CONFIG_ARCH_OMAP4)		+= prcm.o cm2xxx_3xxx.o cminst44xx.o \
					   cm44xx.o prcm_mpu44xx.o \
					   prminst44xx.o vc44xx_data.o \
					   vp44xx_data.o prm44xx.o

obj-$(CONFIG_ARCH_OMAP5)                += prcm.o cm2xxx_3xxx.o cminst44xx.o \
					   cm44xx.o prcm_mpu44xx.o \
					   prminst44xx.o vc44xx_data.o \
					   vp44xx_data.o

# OMAP voltage domains
voltagedomain-common			:= voltage.o vc.o vp.o
obj-$(CONFIG_ARCH_OMAP2)		+= $(voltagedomain-common) \
					   voltagedomains2xxx_data.o
obj-$(CONFIG_ARCH_OMAP3)		+= $(voltagedomain-common) \
					   voltagedomains3xxx_data.o
obj-$(CONFIG_ARCH_OMAP4)		+= $(voltagedomain-common) \
					   voltagedomains44xx_data.o
obj-$(CONFIG_ARCH_OMAP5)		+= $(voltagedomain-common) \
					   voltagedomains54xx_data.o


# OMAP powerdomain framework
powerdomain-common			+= powerdomain.o powerdomain-common.o
obj-$(CONFIG_ARCH_OMAP2)		+= $(powerdomain-common) \
					   powerdomain2xxx_3xxx.o \
					   powerdomains2xxx_data.o \
					   powerdomains2xxx_3xxx_data.o
obj-$(CONFIG_ARCH_OMAP3)		+= $(powerdomain-common) \
					   powerdomain2xxx_3xxx.o \
					   powerdomains3xxx_data.o \
					   powerdomains2xxx_3xxx_data.o
obj-$(CONFIG_ARCH_OMAP4)		+= $(powerdomain-common) \
					   powerdomain4xxx_5xxx.o \
					   powerdomains44xx_data.o
obj-$(CONFIG_ARCH_OMAP5)                += $(powerdomain-common) \
					   powerdomain4xxx_5xxx.o \
					   powerdomains54xx_data.o
# PRCM clockdomain control
obj-$(CONFIG_ARCH_OMAP2)		+= clockdomain.o \
					   clockdomain2xxx_3xxx.o \
					   clockdomains2xxx_3xxx_data.o
obj-$(CONFIG_SOC_OMAP2420)		+= clockdomains2420_data.o
obj-$(CONFIG_SOC_OMAP2430)		+= clockdomains2430_data.o
obj-$(CONFIG_ARCH_OMAP3)		+= clockdomain.o \
					   clockdomain2xxx_3xxx.o \
					   clockdomains2xxx_3xxx_data.o \
					   clockdomains3xxx_data.o
obj-$(CONFIG_ARCH_OMAP4)		+= clockdomain.o \
					   clockdomain44xx.o \
					   clockdomains44xx_data.o
obj-$(CONFIG_ARCH_OMAP5)                += clockdomain.o \
                                           clockdomain44xx.o \
                                           clockdomains54xx_data.o

# Clock framework
obj-$(CONFIG_ARCH_OMAP2)		+= $(clock-common) clock2xxx.o \
					   clkt2xxx_sys.o \
					   clkt2xxx_dpllcore.o \
					   clkt2xxx_virt_prcm_set.o \
					   clkt2xxx_apll.o clkt2xxx_osc.o \
					   clkt2xxx_dpll.o clkt_iclk.o
obj-$(CONFIG_SOC_OMAP2420)		+= clock2420_data.o
obj-$(CONFIG_SOC_OMAP2430)		+= clock2430.o clock2430_data.o
obj-$(CONFIG_ARCH_OMAP3)		+= $(clock-common) clock3xxx.o \
					   clock34xx.o clkt34xx_dpll3m2.o \
					   clock3517.o clock36xx.o \
					   dpll3xxx.o clock3xxx_data.o \
					   clkt_iclk.o
obj-$(CONFIG_ARCH_OMAP4)		+= $(clock-common) clock44xx_data.o \
					   dpll3xxx.o dpll44xx.o
obj-$(CONFIG_ARCH_OMAP5)		+= $(clock-common) clock54xx_data.o \
					   dpll3xxx.o dpll44xx.o

# OMAP2 clock rate set data (old "OPP" data)
obj-$(CONFIG_SOC_OMAP2420)		+= opp2420_data.o
obj-$(CONFIG_SOC_OMAP2430)		+= opp2430_data.o

# hwmod data
obj-$(CONFIG_SOC_OMAP2420)		+= omap_hwmod_2xxx_ipblock_data.o \
					   omap_hwmod_2xxx_3xxx_ipblock_data.o \
					   omap_hwmod_2xxx_interconnect_data.o \
					   omap_hwmod_2xxx_3xxx_interconnect_data.o \
					   omap_hwmod_2420_data.o
obj-$(CONFIG_SOC_OMAP2430)		+= omap_hwmod_2xxx_ipblock_data.o \
					   omap_hwmod_2xxx_3xxx_ipblock_data.o \
					   omap_hwmod_2xxx_interconnect_data.o \
					   omap_hwmod_2xxx_3xxx_interconnect_data.o \
					   omap_hwmod_2430_data.o
obj-$(CONFIG_ARCH_OMAP3)		+= omap_hwmod_2xxx_3xxx_ipblock_data.o \
					   omap_hwmod_2xxx_3xxx_interconnect_data.o \
					   omap_hwmod_3xxx_data.o
obj-$(CONFIG_ARCH_OMAP4)		+= omap_hwmod_44xx_data.o
obj-$(CONFIG_ARCH_OMAP5)		+= omap_hwmod_54xx_data.o

# EMU peripherals
obj-$(CONFIG_OMAP3_EMU)			+= emu.o

# L3 interconnect
obj-$(CONFIG_ARCH_OMAP3)		+= omap_l3_smx.o
obj-$(CONFIG_ARCH_OMAP4)		+= omap_l3_noc.o
obj-$(CONFIG_ARCH_OMAP5)                += omap_l3_noc.o

obj-$(CONFIG_OMAP_MBOX_FWK)		+= mailbox_mach.o
mailbox_mach-objs			:= mailbox.o

obj-$(CONFIG_OMAP_IOMMU)		+= iommu2.o

iommu-$(CONFIG_OMAP_IOMMU)		:= omap-iommu.o
obj-y					+= $(iommu-m) $(iommu-y)

ifneq ($(CONFIG_TIDSPBRIDGE),)
obj-y					+= dsp.o
endif

omapdrm-$(CONFIG_DRM_OMAP)		:= drm.o
obj-y					+= $(omapdrm-m) $(omapdrm-y)

# Specific board support
obj-$(CONFIG_MACH_OMAP_GENERIC)		+= board-generic.o
obj-$(CONFIG_MACH_OMAP_H4)		+= board-h4.o
obj-$(CONFIG_MACH_OMAP_2430SDP)		+= board-2430sdp.o
obj-$(CONFIG_MACH_OMAP_APOLLON)		+= board-apollon.o
obj-$(CONFIG_MACH_OMAP3_BEAGLE)		+= board-omap3beagle.o
obj-$(CONFIG_MACH_DEVKIT8000)     	+= board-devkit8000.o
obj-$(CONFIG_MACH_OMAP_LDP)		+= board-ldp.o
obj-$(CONFIG_MACH_OMAP3530_LV_SOM)      += board-omap3logic.o
obj-$(CONFIG_MACH_OMAP3_TORPEDO)        += board-omap3logic.o
obj-$(CONFIG_MACH_ENCORE)		+= board-omap3encore.o
obj-$(CONFIG_MACH_OVERO)		+= board-overo.o
obj-$(CONFIG_MACH_OMAP3EVM)		+= board-omap3evm.o
obj-$(CONFIG_MACH_OMAP3_PANDORA)	+= board-omap3pandora.o
obj-$(CONFIG_MACH_OMAP_3430SDP)		+= board-3430sdp.o
obj-$(CONFIG_MACH_NOKIA_N8X0)		+= board-n8x0.o
obj-$(CONFIG_MACH_NOKIA_RM680)		+= board-rm680.o \
					   sdram-nokia.o
obj-$(CONFIG_MACH_NOKIA_RX51)		+= board-rx51.o \
					   sdram-nokia.o \
					   board-rx51-peripherals.o \
					   board-rx51-video.o
obj-$(CONFIG_MACH_OMAP_ZOOM2)		+= board-zoom.o \
					   board-zoom-peripherals.o \
					   board-zoom-display.o \
					   board-zoom-debugboard.o
obj-$(CONFIG_MACH_OMAP_ZOOM3)		+= board-zoom.o \
					   board-zoom-peripherals.o \
					   board-zoom-display.o \
					   board-zoom-debugboard.o
obj-$(CONFIG_MACH_OMAP_3630SDP)		+= board-3630sdp.o \
					   board-zoom-peripherals.o \
					   board-zoom-display.o
obj-$(CONFIG_MACH_CM_T35)		+= board-cm-t35.o
obj-$(CONFIG_MACH_CM_T3517)		+= board-cm-t3517.o
obj-$(CONFIG_MACH_IGEP0020)		+= board-igep0020.o
obj-$(CONFIG_MACH_OMAP3_TOUCHBOOK)	+= board-omap3touchbook.o
obj-$(CONFIG_MACH_OMAP_4430SDP)		+= board-4430sdp.o
obj-$(CONFIG_MACH_OMAP4_PANDA)		+= board-omap4panda.o

obj-$(CONFIG_MACH_PCM049)		+= board-omap4pcm049.o

obj-$(CONFIG_MACH_OMAP3517EVM)		+= board-am3517evm.o

obj-$(CONFIG_MACH_CRANEBOARD)		+= board-am3517crane.o

obj-$(CONFIG_MACH_SBC3530)		+= board-omap3stalker.o
obj-$(CONFIG_MACH_TI8168EVM)		+= board-ti8168evm.o
obj-$(CONFIG_MACH_TI8148EVM)		+= board-ti8168evm.o
obj-$(CONFIG_MACH_OMAP5_SEVM)		+= board-omap5evm.o \
					   board-54xx-sevm-dock.o \
					   board-54xx-sevm-touch.o \
					   board-54xx-sevm-sensors.o \
					      hsmmc.o
obj-$(CONFIG_MACH_OMAP5_PANDA)		+= board-omap5panda.o


# Platform specific device init code

omap-flash-$(CONFIG_MTD_NAND_OMAP2)	:= board-flash.o
omap-flash-$(CONFIG_MTD_ONENAND_OMAP2)	:= board-flash.o
obj-y					+= $(omap-flash-y) $(omap-flash-m)

omap-hsmmc-$(CONFIG_MMC_OMAP_HS)	:= hsmmc.o
obj-y					+= $(omap-hsmmc-m) $(omap-hsmmc-y)


usbfs-$(CONFIG_ARCH_OMAP_OTG)		:= usb-fs.o
obj-y					+= $(usbfs-m) $(usbfs-y)
obj-y					+= usb-musb.o
obj-y					+= omap_phy_internal.o

obj-$(CONFIG_MACH_OMAP2_TUSB6010)	+= usb-tusb6010.o
obj-y					+= usb-host.o

onenand-$(CONFIG_MTD_ONENAND_OMAP2)	:= gpmc-onenand.o
obj-y					+= $(onenand-m) $(onenand-y)

nand-$(CONFIG_MTD_NAND_OMAP2)		:= gpmc-nand.o
obj-y					+= $(nand-m) $(nand-y)

smc91x-$(CONFIG_SMC91X)			:= gpmc-smc91x.o
obj-y					+= $(smc91x-m) $(smc91x-y)

smsc911x-$(CONFIG_SMSC911X)		:= gpmc-smsc911x.o
obj-y					+= $(smsc911x-m) $(smsc911x-y)
ifneq ($(CONFIG_HWSPINLOCK_OMAP),)
obj-y					+= hwspinlock.o
endif

emac-$(CONFIG_TI_DAVINCI_EMAC)		:= am35xx-emac.o
obj-y					+= $(emac-m) $(emac-y)

obj-y					+= common-board-devices.o twl-common.o

emif-omap-$(CONFIG_TI_EMIF)		:= emif_omap.o
obj-y					+= $(emif-omap-m) $(emif-omap-y)

<<<<<<< HEAD
obj-$(CONFIG_ARCH_OMAP4)		+= board-omap-identity.o
obj-$(CONFIG_ARCH_OMAP5)		+= board-omap-identity.o
=======
ifneq ($(CONFIG_OMAP_REMOTEPROC),)
obj-y					+= remoteproc.o
endif

ifneq ($(CONFIG_OMAP_RPMSG_RESMGR),)
obj-y					+= rpmsg_resmgr.o
endif
>>>>>>> 4320f3eb
<|MERGE_RESOLUTION|>--- conflicted
+++ resolved
@@ -308,10 +308,10 @@
 emif-omap-$(CONFIG_TI_EMIF)		:= emif_omap.o
 obj-y					+= $(emif-omap-m) $(emif-omap-y)
 
-<<<<<<< HEAD
+
 obj-$(CONFIG_ARCH_OMAP4)		+= board-omap-identity.o
 obj-$(CONFIG_ARCH_OMAP5)		+= board-omap-identity.o
-=======
+
 ifneq ($(CONFIG_OMAP_REMOTEPROC),)
 obj-y					+= remoteproc.o
 endif
@@ -319,4 +319,3 @@
 ifneq ($(CONFIG_OMAP_RPMSG_RESMGR),)
 obj-y					+= rpmsg_resmgr.o
 endif
->>>>>>> 4320f3eb
