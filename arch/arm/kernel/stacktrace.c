#include <linux/export.h>
#include <linux/sched.h>
#include <linux/stacktrace.h>

#include <asm/stacktrace.h>

#if defined(CONFIG_FRAME_POINTER) && !defined(CONFIG_ARM_UNWIND)
/*
 * Unwind the current stack frame and store the new register values in the
 * structure passed as argument. Unwinding is equivalent to a function return,
 * hence the new PC value rather than LR should be used for backtrace.
 *
 * With framepointer enabled, a simple function prologue looks like this:
 *	mov	ip, sp
 *	stmdb	sp!, {fp, ip, lr, pc}
 *	sub	fp, ip, #4
 *
 * A simple function epilogue looks like this:
 *	ldm	sp, {fp, sp, pc}
 *
 * Note that with framepointer enabled, even the leaf functions have the same
 * prologue and epilogue, therefore we can ignore the LR value in this case.
 */
int notrace unwind_frame(struct stackframe *frame)
{
	unsigned long high, low;
	unsigned long fp = frame->fp;

	/* only go to a higher address on the stack */
	low = frame->sp;
	high = ALIGN(low, THREAD_SIZE);

	/* check current frame pointer is within bounds */
<<<<<<< HEAD
	if (fp < (low + 12) || fp >= high - 4)
=======
	if (fp < low + 12 || fp > high - 4)
>>>>>>> 94f578e6
		return -EINVAL;

	/* restore the registers from the stack frame */
	frame->fp = *(unsigned long *)(fp - 12);
	frame->sp = *(unsigned long *)(fp - 8);
	frame->pc = *(unsigned long *)(fp - 4);

	return 0;
}
#endif

void notrace walk_stackframe(struct stackframe *frame,
		     int (*fn)(struct stackframe *, void *), void *data)
{
	while (1) {
		int ret;

		if (fn(frame, data))
			break;
		ret = unwind_frame(frame);
		if (ret < 0)
			break;
	}
}
EXPORT_SYMBOL(walk_stackframe);

#ifdef CONFIG_STACKTRACE
struct stack_trace_data {
	struct stack_trace *trace;
	unsigned int no_sched_functions;
	unsigned int skip;
};

static int save_trace(struct stackframe *frame, void *d)
{
	struct stack_trace_data *data = d;
	struct stack_trace *trace = data->trace;
	unsigned long addr = frame->pc;

	if (data->no_sched_functions && in_sched_functions(addr))
		return 0;
	if (data->skip) {
		data->skip--;
		return 0;
	}

	trace->entries[trace->nr_entries++] = addr;

	return trace->nr_entries >= trace->max_entries;
}

void save_stack_trace_tsk(struct task_struct *tsk, struct stack_trace *trace)
{
	struct stack_trace_data data;
	struct stackframe frame;

	data.trace = trace;
	data.skip = trace->skip;

	if (tsk != current) {
#ifdef CONFIG_SMP
		/*
		 * What guarantees do we have here that 'tsk' is not
		 * running on another CPU?  For now, ignore it as we
		 * can't guarantee we won't explode.
		 */
		if (trace->nr_entries < trace->max_entries)
			trace->entries[trace->nr_entries++] = ULONG_MAX;
		return;
#else
		data.no_sched_functions = 1;
		frame.fp = thread_saved_fp(tsk);
		frame.sp = thread_saved_sp(tsk);
		frame.lr = 0;		/* recovered from the stack */
		frame.pc = thread_saved_pc(tsk);
#endif
	} else {
		register unsigned long current_sp asm ("sp");

		data.no_sched_functions = 0;
		frame.fp = (unsigned long)__builtin_frame_address(0);
		frame.sp = current_sp;
		frame.lr = (unsigned long)__builtin_return_address(0);
		frame.pc = (unsigned long)save_stack_trace_tsk;
	}

	walk_stackframe(&frame, save_trace, &data);
	if (trace->nr_entries < trace->max_entries)
		trace->entries[trace->nr_entries++] = ULONG_MAX;
}

void save_stack_trace(struct stack_trace *trace)
{
	save_stack_trace_tsk(current, trace);
}
EXPORT_SYMBOL_GPL(save_stack_trace);
#endif<|MERGE_RESOLUTION|>--- conflicted
+++ resolved
@@ -31,11 +31,7 @@
 	high = ALIGN(low, THREAD_SIZE);
 
 	/* check current frame pointer is within bounds */
-<<<<<<< HEAD
-	if (fp < (low + 12) || fp >= high - 4)
-=======
 	if (fp < low + 12 || fp > high - 4)
->>>>>>> 94f578e6
 		return -EINVAL;
 
 	/* restore the registers from the stack frame */
