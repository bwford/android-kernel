--- conflicted
+++ resolved
@@ -625,11 +625,13 @@
 	 * L1 entries, whereas PGDs refer to a group of L1 entries making
 	 * up one logical pointer to an L2 table.
 	 */
-<<<<<<< HEAD
+#if 0
+	/* TODO: This is Google code that does not allow us to boot
+	 * Need to find out why
+	 */
 	if (((addr | end | phys) & ~SECTION_MASK) == 0 && !force_pages) {
-=======
+#endif
 	if (type->prot_sect && ((addr | end | phys) & ~SECTION_MASK) == 0) {
->>>>>>> 4320f3eb
 		pmd_t *p = pmd;
 
 #ifndef CONFIG_ARM_LPAE
