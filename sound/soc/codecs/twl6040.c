/*
 * ALSA SoC TWL6040 codec driver
 *
 * Author:	 Misael Lopez Cruz <x0052729@ti.com>
 *
 * This program is free software; you can redistribute it and/or
 * modify it under the terms of the GNU General Public License
 * version 2 as published by the Free Software Foundation.
 *
 * This program is distributed in the hope that it will be useful, but
 * WITHOUT ANY WARRANTY; without even the implied warranty of
 * MERCHANTABILITY or FITNESS FOR A PARTICULAR PURPOSE.  See the GNU
 * General Public License for more details.
 *
 * You should have received a copy of the GNU General Public License
 * along with this program; if not, write to the Free Software
 * Foundation, Inc., 51 Franklin St, Fifth Floor, Boston, MA
 * 02110-1301 USA
 *
 */

#include <linux/module.h>
#include <linux/moduleparam.h>
#include <linux/init.h>
#include <linux/delay.h>
#include <linux/pm.h>
#include <linux/platform_device.h>
#include <linux/slab.h>
#include <linux/switch.h>
#include <linux/wakelock.h>
#include <linux/mfd/twl6040.h>

#include <sound/core.h>
#include <sound/pcm.h>
#include <sound/pcm_params.h>
#include <sound/soc.h>
#include <sound/soc-dapm.h>
#include <sound/initval.h>
#include <sound/tlv.h>

#include "twl6040.h"

#define TWL6040_RATES		SNDRV_PCM_RATE_8000_96000
#define TWL6040_FORMATS	(SNDRV_PCM_FMTBIT_S32_LE)

/* Register voltage supplies */
#define TWL6040_NO_SUPPLY	0
#define TWL6040_VIO_SUPPLY	1
#define TWL6040_VDD_SUPPLY	2

#define TWL6040_OUTHS_0dB 0x00
#define TWL6040_OUTHS_M30dB 0x0F
#define TWL6040_OUTHF_0dB 0x03
#define TWL6040_OUTHF_M52dB 0x1D

/* Shadow register used by the driver */
#define TWL6040_REG_SW_SHADOW	0x2F
#define TWL6040_CACHEREGNUM	(TWL6040_REG_SW_SHADOW + 1)

/* TWL6040_REG_SW_SHADOW (0x2F) fields */
#define TWL6040_EAR_PATH_ENABLE	0x01

struct twl6040_jack_data {
	struct switch_dev sdev;
	struct snd_soc_jack *jack;
	struct delayed_work work;
	int report;
};

/* codec private data */
struct twl6040_data {
	int plug_irq;
	int hf_irq;
	int codec_powered;
	int pll;
	int pll_power_mode;
	int hs_power_mode;
	int hs_power_mode_locked;
	unsigned int clk_in;
	unsigned int sysclk;
	struct regulator *vddhf_reg;
	u16 hs_left_step;
	u16 hs_right_step;
	u16 hf_left_step;
	u16 hf_right_step;
	u16 amic_bias_settle_ms;
	struct twl6040_jack_data hs_jack;
	struct snd_soc_codec *codec;
	struct workqueue_struct *workqueue;
	struct mutex mutex;
	struct wake_lock wake_lock;
};

/*
 * twl6040 register cache & default register settings
 */
static const u8 twl6040_reg[TWL6040_CACHEREGNUM] = {
	0x00, /* not used	0x00	*/
	0x4B, /* REG_ASICID	0x01 (ro) */
	0x00, /* REG_ASICREV	0x02 (ro) */
	0x00, /* REG_INTID	0x03	*/
	0x00, /* REG_INTMR	0x04	*/
	0x00, /* REG_NCPCTRL	0x05	*/
	0x00, /* REG_LDOCTL	0x06	*/
	0x60, /* REG_HPPLLCTL	0x07	*/
	0x00, /* REG_LPPLLCTL	0x08	*/
	0x4A, /* REG_LPPLLDIV	0x09	*/
	0x00, /* REG_AMICBCTL	0x0A	*/
	0x00, /* REG_DMICBCTL	0x0B	*/
	0x00, /* REG_MICLCTL	0x0C	*/
	0x00, /* REG_MICRCTL	0x0D	*/
	0x00, /* REG_MICGAIN	0x0E	*/
	0x00, /* REG_LINEGAIN	0x0F	*/
	0x00, /* REG_HSLCTL	0x10	*/
	0x00, /* REG_HSRCTL	0x11	*/
	0xFF, /* REG_HSGAIN	0x12	*/
	0x1E, /* REG_EARCTL	0x13	*/
	0x00, /* REG_HFLCTL	0x14	*/
	0x1D, /* REG_HFLGAIN	0x15	*/
	0x00, /* REG_HFRCTL	0x16	*/
	0x1D, /* REG_HFRGAIN	0x17	*/
	0x00, /* REG_VIBCTLL	0x18	*/
	0x00, /* REG_VIBDATL	0x19	*/
	0x00, /* REG_VIBCTLR	0x1A	*/
	0x00, /* REG_VIBDATR	0x1B	*/
	0x00, /* REG_HKCTL1	0x1C	*/
	0x00, /* REG_HKCTL2	0x1D	*/
	0x00, /* REG_GPOCTL	0x1E	*/
	0x00, /* REG_ALB	0x1F	*/
	0x00, /* REG_DLB	0x20	*/
	0x00, /* not used	0x21	*/
	0x00, /* not used	0x22	*/
	0x00, /* not used	0x23	*/
	0x00, /* not used	0x24	*/
	0x00, /* not used	0x25	*/
	0x00, /* not used	0x26	*/
	0x00, /* not used	0x27	*/
	0x00, /* REG_TRIM1	0x28	*/
	0x00, /* REG_TRIM2	0x29	*/
	0x00, /* REG_TRIM3	0x2A	*/
	0x00, /* REG_HSOTRIM	0x2B	*/
	0x00, /* REG_HFOTRIM	0x2C	*/
	0x09, /* REG_ACCCTL	0x2D	*/
	0x00, /* REG_STATUS	0x2E (ro) */

	0x00, /* REG_SW_SHADOW	0x2F - Shadow, non HW register */
};

/*
 * twl6040 vio/gnd registers: registers under vio/gnd supply can be accessed
 * twl6040 vdd/vss registers: registers under vdd/vss supplies can only be
 *                            accessed after the power-up sequence
 */
static const u8 twl6040_reg_supply[TWL6040_CACHEREGNUM] = {
	TWL6040_NO_SUPPLY,  /* not used		*/
	TWL6040_VIO_SUPPLY, /* REG_ASICID (ro)	*/
	TWL6040_VIO_SUPPLY, /* REG_ASICREV (ro)	*/
	TWL6040_VIO_SUPPLY, /* REG_INTID	*/
	TWL6040_VIO_SUPPLY, /* REG_INTMR	*/
	TWL6040_VIO_SUPPLY, /* REG_NCPCTRL	*/
	TWL6040_VIO_SUPPLY, /* REG_LDOCTL	*/
	TWL6040_VDD_SUPPLY, /* REG_HPPLLCTL	*/
	TWL6040_VDD_SUPPLY, /* REG_LPPLLCTL	*/
	TWL6040_VDD_SUPPLY, /* REG_LPPLLDIV	*/
	TWL6040_VIO_SUPPLY, /* REG_AMICBCTL	*/
	TWL6040_VIO_SUPPLY, /* REG_DMICBCTL	*/
	TWL6040_VDD_SUPPLY, /* REG_MICLCTL	*/
	TWL6040_VDD_SUPPLY, /* REG_MICRCTL	*/
	TWL6040_VDD_SUPPLY, /* REG_MICGAIN	*/
	TWL6040_VDD_SUPPLY, /* REG_LINEGAIN	*/
	TWL6040_VDD_SUPPLY, /* REG_HSLCTL	*/
	TWL6040_VDD_SUPPLY, /* REG_HSRCTL	*/
	TWL6040_VDD_SUPPLY, /* REG_HSGAIN	*/
	TWL6040_VDD_SUPPLY, /* REG_EARCTL	*/
	TWL6040_VDD_SUPPLY, /* REG_HFLCTL	*/
	TWL6040_VDD_SUPPLY, /* REG_HFLGAIN	*/
	TWL6040_VDD_SUPPLY, /* REG_HFRCTL	*/
	TWL6040_VDD_SUPPLY, /* REG_HFRGAIN	*/
	TWL6040_VDD_SUPPLY, /* REG_VIBCTLL	*/
	TWL6040_VDD_SUPPLY, /* REG_VIBDATL	*/
	TWL6040_VDD_SUPPLY, /* REG_VIBCTLR	*/
	TWL6040_VDD_SUPPLY, /* REG_VIBDATR	*/
	TWL6040_VIO_SUPPLY, /* REG_HKCTL1	*/
	TWL6040_VIO_SUPPLY, /* REG_HKCTL2	*/
	TWL6040_VIO_SUPPLY, /* REG_GPOCTL	*/
	TWL6040_VDD_SUPPLY, /* REG_ALB		*/
	TWL6040_VDD_SUPPLY, /* REG_DLB		*/
	TWL6040_NO_SUPPLY,  /* not used		*/
	TWL6040_NO_SUPPLY,  /* not used		*/
	TWL6040_NO_SUPPLY,  /* not used		*/
	TWL6040_NO_SUPPLY,  /* not used		*/
	TWL6040_NO_SUPPLY,  /* not used		*/
	TWL6040_NO_SUPPLY,  /* not used		*/
	TWL6040_NO_SUPPLY,  /* not used		*/
	TWL6040_VIO_SUPPLY, /* REG_TRIM1	*/
	TWL6040_VIO_SUPPLY, /* REG_TRIM2	*/
	TWL6040_VIO_SUPPLY, /* REG_TRIM3	*/
	TWL6040_VIO_SUPPLY, /* REG_HSOTRIM	*/
	TWL6040_VIO_SUPPLY, /* REG_HFOTRIM	*/
	TWL6040_VIO_SUPPLY, /* REG_ACCCTL	*/
	TWL6040_VIO_SUPPLY, /* REG_STATUS (ro)	*/
	TWL6040_NO_SUPPLY,  /* REG_SW_SHADOW	*/
};

/* List of registers to be restored after power up */
static const int twl6040_restore_list[] = {
	TWL6040_REG_MICLCTL,
	TWL6040_REG_MICRCTL,
	TWL6040_REG_MICGAIN,
	TWL6040_REG_LINEGAIN,
	TWL6040_REG_HSLCTL,
	TWL6040_REG_HSRCTL,
	TWL6040_REG_HSGAIN,
	TWL6040_REG_EARCTL,
	TWL6040_REG_HFLCTL,
	TWL6040_REG_HFLGAIN,
	TWL6040_REG_HFRCTL,
	TWL6040_REG_HFRGAIN,
};

/* set of rates for each pll: low-power and high-performance */
static unsigned int lp_rates[] = {
	8000,
	11250,
	16000,
	22500,
	32000,
	44100,
	48000,
	88200,
	96000,
};

static unsigned int hp_rates[] = {
	8000,
	16000,
	32000,
	48000,
	96000,
};

static struct snd_pcm_hw_constraint_list sysclk_constraints[] = {
	{ .count = ARRAY_SIZE(lp_rates), .list = lp_rates, },
	{ .count = ARRAY_SIZE(hp_rates), .list = hp_rates, },
};

/*
 * read twl6040 register cache
 */
static inline unsigned int twl6040_read_reg_cache(struct snd_soc_codec *codec,
						unsigned int reg)
{
	u8 *cache = codec->reg_cache;

	if (reg >= TWL6040_CACHEREGNUM)
		return -EIO;

	return cache[reg];
}

/*
 * write twl6040 register cache
 */
static inline void twl6040_write_reg_cache(struct snd_soc_codec *codec,
						u8 reg, u8 value)
{
	u8 *cache = codec->reg_cache;

	if (reg >= TWL6040_CACHEREGNUM)
		return;
	cache[reg] = value;
}

/*
 * read from twl6040 hardware register
 */
static int twl6040_read_reg_volatile(struct snd_soc_codec *codec,
			unsigned int reg)
{
	struct twl6040 *twl6040 = codec->control_data;
	struct twl6040_data *priv = snd_soc_codec_get_drvdata(codec);
	u8 value;

	if (reg >= TWL6040_CACHEREGNUM)
		return -EIO;

	if (likely(reg < TWL6040_REG_SW_SHADOW)) {
		/* read access not supported while in sleep state */
		if ((twl6040_reg_supply[reg] == TWL6040_VDD_SUPPLY) &&
		    !priv->codec_powered)
			return -EINVAL;

		value = twl6040_reg_read(twl6040, reg);
		twl6040_write_reg_cache(codec, reg, value);
	} else {
		value = twl6040_read_reg_cache(codec, reg);
	}

	return value;
}

/*
 * write to the twl6040 register space
 */
static int twl6040_write(struct snd_soc_codec *codec,
			unsigned int reg, unsigned int value)
{
	struct twl6040 *twl6040 = codec->control_data;
	struct twl6040_data *priv = snd_soc_codec_get_drvdata(codec);
	int ret = 0;

	if (reg >= TWL6040_CACHEREGNUM)
		return -EIO;

	twl6040_write_reg_cache(codec, reg, value);

	if (unlikely(reg >= TWL6040_REG_SW_SHADOW))
		return 0;

	if ((twl6040_reg_supply[reg] == TWL6040_VIO_SUPPLY) ||
	    priv->codec_powered)
		ret = twl6040_reg_write(twl6040, reg, value);
	else
		dev_dbg(codec->dev,
			"deferring register 0x%02x write: %02x\n",
			reg, value);

	return ret;
}

static void twl6040_init_chip(struct snd_soc_codec *codec)
{
	struct twl6040 *twl6040 = codec->control_data;
	u8 val;

	/* Update reg_cache: ASICREV, and TRIM values */
	val = twl6040_get_revid(twl6040);
	twl6040_write_reg_cache(codec, TWL6040_REG_ASICREV, val);

	twl6040_read_reg_volatile(codec, TWL6040_REG_TRIM1);
	twl6040_read_reg_volatile(codec, TWL6040_REG_TRIM2);
	twl6040_read_reg_volatile(codec, TWL6040_REG_TRIM3);
	twl6040_read_reg_volatile(codec, TWL6040_REG_HSOTRIM);
	twl6040_read_reg_volatile(codec, TWL6040_REG_HFOTRIM);

	/* Change chip defaults */
	/* No imput selected for microphone amplifiers */
	twl6040_write_reg_cache(codec, TWL6040_REG_MICLCTL, 0x18);
	twl6040_write_reg_cache(codec, TWL6040_REG_MICRCTL, 0x18);

	/*
	 * We need to lower the default gain values, so the ramp code
	 * can work correctly for the first playback.
	 * This reduces the pop noise heard at the first playback.
	 */
	twl6040_write_reg_cache(codec, TWL6040_REG_HSGAIN, 0xff);
	twl6040_write_reg_cache(codec, TWL6040_REG_EARCTL, 0x1e);
	twl6040_write_reg_cache(codec, TWL6040_REG_HFLGAIN, 0x1d);
	twl6040_write_reg_cache(codec, TWL6040_REG_HFRGAIN, 0x1d);
	twl6040_write_reg_cache(codec, TWL6040_REG_LINEGAIN, 0);
}

static void twl6040_restore_regs(struct snd_soc_codec *codec)
{
	u8 *cache = codec->reg_cache;
	int reg, i;

	for (i = 0; i < ARRAY_SIZE(twl6040_restore_list); i++) {
		reg = twl6040_restore_list[i];
		twl6040_write(codec, reg, cache[reg]);
	}
}

/* set headset dac and driver power mode */
static int headset_power_mode(struct snd_soc_codec *codec, int high_perf)
{
	int hslctl, hsrctl;
	int mask = TWL6040_HSDRVMODE | TWL6040_HSDACMODE;

	hslctl = twl6040_read_reg_cache(codec, TWL6040_REG_HSLCTL);
	hsrctl = twl6040_read_reg_cache(codec, TWL6040_REG_HSRCTL);

	if (high_perf) {
		hslctl &= ~mask;
		hsrctl &= ~mask;
	} else {
		hslctl |= mask;
		hsrctl |= mask;
	}

	twl6040_write(codec, TWL6040_REG_HSLCTL, hslctl);
	twl6040_write(codec, TWL6040_REG_HSRCTL, hsrctl);

	return 0;
}

static int twl6040_adc_event(struct snd_soc_dapm_widget *w,
			struct snd_kcontrol *kcontrol, int event)
{
	struct twl6040_data *priv = snd_soc_codec_get_drvdata(w->codec);

	/* Assuming event == SND_SOC_DAPM_POST_PMU */

	/* After setting the microphone bias, the mic's won't settle
	 * until the amplifier (MicAmpL/MicAmpR) is enabled.  The
	 * settle time is board/device specific.  In addition, after
	 * the ADC is enabled there's a pop for up to 3ms.
	 *
	 * Since the ADC is the last thing to be set before starting a
	 * capture, the sleep to let them everything settle is placed
	 * here.
	 */
	if (priv->amic_bias_settle_ms)
		msleep(priv->amic_bias_settle_ms);
	else
		usleep_range(3000, 10000);

	return 0;
}

static int twl6040_hs_dac_event(struct snd_soc_dapm_widget *w,
			struct snd_kcontrol *kcontrol, int event)
{
	struct snd_soc_codec *codec = w->codec;
	u8 hslctl, hsrctl;

	/*
	 * Workaround for Headset DC offset caused pop noise:
	 * Both HS DAC need to be turned on (before the HS driver) and off at
	 * the same time.
	 */
	hslctl = twl6040_read_reg_cache(codec, TWL6040_REG_HSLCTL);
	hsrctl = twl6040_read_reg_cache(codec, TWL6040_REG_HSRCTL);
	if (SND_SOC_DAPM_EVENT_ON(event)) {
		hslctl |= TWL6040_HSDACENA;
		hsrctl |= TWL6040_HSDACENA;
	} else {
		hslctl &= ~TWL6040_HSDACENA;
		hsrctl &= ~TWL6040_HSDACENA;
	}
	twl6040_write(codec, TWL6040_REG_HSLCTL, hslctl);
	twl6040_write(codec, TWL6040_REG_HSRCTL, hsrctl);

	msleep(1);
	return 0;
}

static int twl6040_ep_drv_event(struct snd_soc_dapm_widget *w,
			struct snd_kcontrol *kcontrol, int event)
{
	struct snd_soc_codec *codec = w->codec;
	struct twl6040_data *priv = snd_soc_codec_get_drvdata(codec);
	int ret = 0;

	if (SND_SOC_DAPM_EVENT_ON(event)) {
		/* Earphone doesn't support low power mode */
		priv->hs_power_mode_locked = 1;
		ret = headset_power_mode(codec, 1);
	} else {
		priv->hs_power_mode_locked = 0;
		ret = headset_power_mode(codec, priv->hs_power_mode);
	}

	msleep(1);

	return ret;
}

static int twl6040_hf_boost_event(struct snd_soc_dapm_widget *w,
			struct snd_kcontrol *kcontrol, int event)
{
	struct snd_soc_codec *codec = w->codec;
	struct twl6040_data *priv = snd_soc_codec_get_drvdata(codec);
	int ret;

	if (!priv->vddhf_reg)
		return 0;

	if (SND_SOC_DAPM_EVENT_ON(event)) {
		ret = regulator_enable(priv->vddhf_reg);
		if (ret)
			dev_err(codec->dev, "failed to enable VDDHF regulator %d\n",
				ret);
	} else {
		ret = regulator_disable(priv->vddhf_reg);
		if (ret)
			dev_err(codec->dev, "failed to disable VDDHF regulator %d\n",
				ret);
	}

	return ret;
}

static void twl6040_hs_jack_report(struct snd_soc_codec *codec,
				   struct snd_soc_jack *jack, int report)
{
	struct twl6040_data *priv = snd_soc_codec_get_drvdata(codec);
	int status, state = 0;

	mutex_lock(&priv->mutex);

	/* Sync status */
	status = twl6040_read_reg_volatile(codec, TWL6040_REG_STATUS);
	if (status & TWL6040_PLUGCOMP)
		state = report;

	snd_soc_jack_report(jack, state, report);
	if (&priv->hs_jack.sdev)
		switch_set_state(&priv->hs_jack.sdev, !!state);

	mutex_unlock(&priv->mutex);
}

void twl6040_hs_jack_detect(struct snd_soc_codec *codec,
				struct snd_soc_jack *jack, int report)
{
	struct twl6040_data *priv = snd_soc_codec_get_drvdata(codec);
	struct twl6040_jack_data *hs_jack = &priv->hs_jack;

	hs_jack->jack = jack;
	hs_jack->report = report;

	twl6040_hs_jack_report(codec, hs_jack->jack, hs_jack->report);
}
EXPORT_SYMBOL_GPL(twl6040_hs_jack_detect);

static void twl6040_accessory_work(struct work_struct *work)
{
	struct twl6040_data *priv = container_of(work,
					struct twl6040_data, hs_jack.work.work);
	struct snd_soc_codec *codec = priv->codec;
	struct twl6040_jack_data *hs_jack = &priv->hs_jack;

	twl6040_hs_jack_report(codec, hs_jack->jack, hs_jack->report);
}

/* audio interrupt handler */
static irqreturn_t twl6040_audio_handler(int irq, void *data)
{
	struct snd_soc_codec *codec = data;
	struct twl6040_data *priv = snd_soc_codec_get_drvdata(codec);

	/* let userspace process the h2w insertion/removal event */
	wake_lock_timeout(&priv->wake_lock, 2 * HZ);
	queue_delayed_work(priv->workqueue, &priv->hs_jack.work,
			   msecs_to_jiffies(200));

	return IRQ_HANDLED;
}

static irqreturn_t twl6040_hf_overcurrent_handler(int irq, void *data)
{
	struct snd_soc_codec *codec = data;
	int val;

	val = twl6040_read_reg_volatile(codec, TWL6040_REG_STATUS);
	if (val & TWL6040_HFLOCDET)
		dev_err(codec->dev, "Left Handsfree overcurrent\n");
	if (val & TWL6040_HFROCDET)
		dev_err(codec->dev, "Right Handsfree overcurrent\n");

	val = twl6040_read_reg_cache(codec, TWL6040_REG_HFLCTL);
	twl6040_write(codec, TWL6040_REG_HFLCTL,
		      val & ~TWL6040_HFDRVENA);

	val = twl6040_read_reg_cache(codec, TWL6040_REG_HFRCTL);
	twl6040_write(codec, TWL6040_REG_HFRCTL,
		      val & ~TWL6040_HFDRVENA);

	return IRQ_HANDLED;
}

static int twl6040_soc_dapm_put_vibra_enum(struct snd_kcontrol *kcontrol,
	struct snd_ctl_elem_value *ucontrol)
{
	struct snd_soc_dapm_widget_list *wlist = snd_kcontrol_chip(kcontrol);
	struct snd_soc_dapm_widget *widget = wlist->widgets[0];
	struct snd_soc_codec *codec = widget->codec;
	struct soc_enum *e = (struct soc_enum *)kcontrol->private_value;
	unsigned int val;

	/* Do not allow changes while Input/FF efect is running */
	val = twl6040_read_reg_volatile(codec, e->reg);
	if (val & TWL6040_VIBENA && !(val & TWL6040_VIBSEL))
		return -EBUSY;

	return snd_soc_dapm_put_enum_double(kcontrol, ucontrol);
}

/*
 * MICATT volume control:
 * from -6 to 0 dB in 6 dB steps
 */
static DECLARE_TLV_DB_SCALE(mic_preamp_tlv, -600, 600, 0);

/*
 * MICGAIN volume control:
 * from 6 to 30 dB in 6 dB steps
 */
static DECLARE_TLV_DB_SCALE(mic_amp_tlv, 600, 600, 0);

/*
 * AFMGAIN volume control:
 * from -18 to 24 dB in 6 dB steps
 */
static DECLARE_TLV_DB_SCALE(afm_amp_tlv, -1800, 600, 0);

/*
 * HSGAIN volume control:
 * from -30 to 0 dB in 2 dB steps
 */
static DECLARE_TLV_DB_SCALE(hs_tlv, -3000, 200, 0);

/*
 * HFGAIN volume control:
 * from -52 to 6 dB in 2 dB steps
 */
static DECLARE_TLV_DB_SCALE(hf_tlv, -5200, 200, 0);

/*
 * EPGAIN volume control:
 * from -24 to 6 dB in 2 dB steps
 */
static DECLARE_TLV_DB_SCALE(ep_tlv, -2400, 200, 0);

/* Left analog microphone selection */
static const char *twl6040_amicl_texts[] =
	{"Headset Mic", "Main Mic", "Aux/FM Left", "Off"};

/* Right analog microphone selection */
static const char *twl6040_amicr_texts[] =
	{"Headset Mic", "Sub Mic", "Aux/FM Right", "Off"};

static const struct soc_enum twl6040_enum[] = {
	SOC_ENUM_SINGLE(TWL6040_REG_MICLCTL, 3, 4, twl6040_amicl_texts),
	SOC_ENUM_SINGLE(TWL6040_REG_MICRCTL, 3, 4, twl6040_amicr_texts),
};

static const char *twl6040_hs_texts[] = {
	"Off", "HS DAC", "Line-In amp"
};

static const struct soc_enum twl6040_hs_enum[] = {
	SOC_ENUM_SINGLE(TWL6040_REG_HSLCTL, 5, ARRAY_SIZE(twl6040_hs_texts),
			twl6040_hs_texts),
	SOC_ENUM_SINGLE(TWL6040_REG_HSRCTL, 5, ARRAY_SIZE(twl6040_hs_texts),
			twl6040_hs_texts),
};

static const char *twl6040_hf_texts[] = {
	"Off", "HF DAC", "Line-In amp"
};

static const struct soc_enum twl6040_hf_enum[] = {
	SOC_ENUM_SINGLE(TWL6040_REG_HFLCTL, 2, ARRAY_SIZE(twl6040_hf_texts),
			twl6040_hf_texts),
	SOC_ENUM_SINGLE(TWL6040_REG_HFRCTL, 2, ARRAY_SIZE(twl6040_hf_texts),
			twl6040_hf_texts),
};

static const char *twl6040_vibrapath_texts[] = {
	"Input FF", "Audio PDM"
};

static const struct soc_enum twl6040_vibra_enum[] = {
	SOC_ENUM_SINGLE(TWL6040_REG_VIBCTLL, 1,
			ARRAY_SIZE(twl6040_vibrapath_texts),
			twl6040_vibrapath_texts),
	SOC_ENUM_SINGLE(TWL6040_REG_VIBCTLR, 1,
			ARRAY_SIZE(twl6040_vibrapath_texts),
			twl6040_vibrapath_texts),
};

static const struct snd_kcontrol_new amicl_control =
	SOC_DAPM_ENUM("Route", twl6040_enum[0]);

static const struct snd_kcontrol_new amicr_control =
	SOC_DAPM_ENUM("Route", twl6040_enum[1]);

/* Headset DAC playback switches */
static const struct snd_kcontrol_new hsl_mux_controls =
	SOC_DAPM_ENUM("Route", twl6040_hs_enum[0]);

static const struct snd_kcontrol_new hsr_mux_controls =
	SOC_DAPM_ENUM("Route", twl6040_hs_enum[1]);

/* Handsfree DAC playback switches */
static const struct snd_kcontrol_new hfl_mux_controls =
	SOC_DAPM_ENUM("Route", twl6040_hf_enum[0]);

static const struct snd_kcontrol_new hfr_mux_controls =
	SOC_DAPM_ENUM("Route", twl6040_hf_enum[1]);

static const struct snd_kcontrol_new ep_path_enable_control =
	SOC_DAPM_SINGLE("Switch", TWL6040_REG_SW_SHADOW, 0, 1, 0);

static const struct snd_kcontrol_new auxl_switch_control =
	SOC_DAPM_SINGLE("Switch", TWL6040_REG_HFLCTL, 6, 1, 0);

static const struct snd_kcontrol_new auxr_switch_control =
	SOC_DAPM_SINGLE("Switch", TWL6040_REG_HFRCTL, 6, 1, 0);

/* Vibra playback switches */
static const struct snd_kcontrol_new vibral_mux_controls =
	SOC_DAPM_ENUM_EXT("Route", twl6040_vibra_enum[0],
		snd_soc_dapm_get_enum_double,
		twl6040_soc_dapm_put_vibra_enum);

static const struct snd_kcontrol_new vibrar_mux_controls =
	SOC_DAPM_ENUM_EXT("Route", twl6040_vibra_enum[1],
		snd_soc_dapm_get_enum_double,
		twl6040_soc_dapm_put_vibra_enum);

/* Headset power mode */
static const char *twl6040_power_mode_texts[] = {
	"Low-Power", "High-Performance",
};

static const struct soc_enum twl6040_power_mode_enum =
	SOC_ENUM_SINGLE_EXT(ARRAY_SIZE(twl6040_power_mode_texts),
			twl6040_power_mode_texts);

static int twl6040_headset_power_get_enum(struct snd_kcontrol *kcontrol,
	struct snd_ctl_elem_value *ucontrol)
{
	struct snd_soc_codec *codec = snd_kcontrol_chip(kcontrol);
	struct twl6040_data *priv = snd_soc_codec_get_drvdata(codec);

	ucontrol->value.enumerated.item[0] = priv->hs_power_mode;

	return 0;
}

static int twl6040_headset_power_put_enum(struct snd_kcontrol *kcontrol,
	struct snd_ctl_elem_value *ucontrol)
{
	struct snd_soc_codec *codec = snd_kcontrol_chip(kcontrol);
	struct twl6040_data *priv = snd_soc_codec_get_drvdata(codec);
	int high_perf = ucontrol->value.enumerated.item[0];
	int ret = 0;

	if (!priv->hs_power_mode_locked)
		ret = headset_power_mode(codec, high_perf);

	if (!ret)
		priv->hs_power_mode = high_perf;

	return ret;
}

static int twl6040_pll_get_enum(struct snd_kcontrol *kcontrol,
	struct snd_ctl_elem_value *ucontrol)
{
	struct snd_soc_codec *codec = snd_kcontrol_chip(kcontrol);
	struct twl6040_data *priv = snd_soc_codec_get_drvdata(codec);

	ucontrol->value.enumerated.item[0] = priv->pll_power_mode;

	return 0;
}

static int twl6040_pll_put_enum(struct snd_kcontrol *kcontrol,
	struct snd_ctl_elem_value *ucontrol)
{
	struct snd_soc_codec *codec = snd_kcontrol_chip(kcontrol);
	struct twl6040_data *priv = snd_soc_codec_get_drvdata(codec);

	priv->pll_power_mode = ucontrol->value.enumerated.item[0];

	return 0;
}

int twl6040_get_dl1_gain(struct snd_soc_codec *codec)
{
	struct snd_soc_dapm_context *dapm = &codec->dapm;

	if (snd_soc_dapm_get_pin_power(dapm, "EP"))
		return -1; /* -1dB */

	if (snd_soc_dapm_get_pin_power(dapm, "HSOR") ||
		snd_soc_dapm_get_pin_power(dapm, "HSOL")) {

		u8 val = snd_soc_read(codec, TWL6040_REG_HSLCTL);
		if (val & TWL6040_HSDACMODE)
			/* HSDACL in LP mode */
			return -8; /* -8dB */
		else
			/* HSDACL in HP mode */
			return -1; /* -1dB */
	}
	return 0; /* 0dB */
}
EXPORT_SYMBOL_GPL(twl6040_get_dl1_gain);

int twl6040_get_dl2_gain(struct snd_soc_codec *codec)
{
	struct snd_soc_dapm_context *dapm = &codec->dapm;

	if (snd_soc_dapm_get_pin_power(dapm, "HFL") ||
	    snd_soc_dapm_get_pin_power(dapm, "HFR"))
		return -7; /* -7db */

	return 0;
}
EXPORT_SYMBOL_GPL(twl6040_get_dl2_gain);

int twl6040_get_clk_id(struct snd_soc_codec *codec)
{
	struct twl6040_data *priv = snd_soc_codec_get_drvdata(codec);

	return priv->pll_power_mode;
}
EXPORT_SYMBOL_GPL(twl6040_get_clk_id);

int twl6040_get_trim_value(struct snd_soc_codec *codec, enum twl6040_trim trim)
{
	if (unlikely(trim >= TWL6040_TRIM_INVAL))
		return -EINVAL;

	return twl6040_read_reg_cache(codec, TWL6040_REG_TRIM1 + trim);
}
EXPORT_SYMBOL_GPL(twl6040_get_trim_value);

int twl6040_get_hs_step_size(struct snd_soc_codec *codec)
{
	struct twl6040 *twl6040 = codec->control_data;

	if (twl6040_get_revid(twl6040) < TWL6040_REV_ES1_2)
		/* For ES under ES_1.3 HS step is 2 mV */
		return 2;
	else
		/* For ES_1.3 HS step is 1 mV */
		return 1;
}
EXPORT_SYMBOL_GPL(twl6040_get_hs_step_size);

static const struct snd_kcontrol_new twl6040_snd_controls[] = {
	/* Capture gains */
	SOC_DOUBLE_TLV("Capture Preamplifier Volume",
		TWL6040_REG_MICGAIN, 6, 7, 1, 1, mic_preamp_tlv),
	SOC_DOUBLE_TLV("Capture Volume",
		TWL6040_REG_MICGAIN, 0, 3, 4, 0, mic_amp_tlv),

	/* AFM gains */
	SOC_DOUBLE_TLV("Aux FM Volume",
		TWL6040_REG_LINEGAIN, 0, 3, 7, 0, afm_amp_tlv),

	/* Playback gains */
	SOC_DOUBLE_TLV("Headset Playback Volume",
		TWL6040_REG_HSGAIN, 0, 4, 0xF, 1, hs_tlv),
	SOC_DOUBLE_R_TLV("Handsfree Playback Volume",
		TWL6040_REG_HFLGAIN, TWL6040_REG_HFRGAIN, 0, 0x1D, 1, hf_tlv),
	SOC_SINGLE_TLV("Earphone Playback Volume",
		TWL6040_REG_EARCTL, 1, 0xF, 1, ep_tlv),

	SOC_ENUM_EXT("Headset Power Mode", twl6040_power_mode_enum,
		twl6040_headset_power_get_enum,
		twl6040_headset_power_put_enum),

	SOC_ENUM_EXT("PLL Selection", twl6040_power_mode_enum,
		twl6040_pll_get_enum, twl6040_pll_put_enum),
};

static const struct snd_soc_dapm_widget twl6040_dapm_widgets[] = {
	/* Inputs */
	SND_SOC_DAPM_INPUT("MAINMIC"),
	SND_SOC_DAPM_INPUT("HSMIC"),
	SND_SOC_DAPM_INPUT("SUBMIC"),
	SND_SOC_DAPM_INPUT("AFML"),
	SND_SOC_DAPM_INPUT("AFMR"),

	/* Outputs */
	SND_SOC_DAPM_OUTPUT("HSOL"),
	SND_SOC_DAPM_OUTPUT("HSOR"),
	SND_SOC_DAPM_OUTPUT("HFL"),
	SND_SOC_DAPM_OUTPUT("HFR"),
	SND_SOC_DAPM_OUTPUT("EP"),
	SND_SOC_DAPM_OUTPUT("AUXL"),
	SND_SOC_DAPM_OUTPUT("AUXR"),
	SND_SOC_DAPM_OUTPUT("VIBRAL"),
	SND_SOC_DAPM_OUTPUT("VIBRAR"),

	/* Analog input muxes for the capture amplifiers */
	SND_SOC_DAPM_MUX("Analog Left Capture Route",
			SND_SOC_NOPM, 0, 0, &amicl_control),
	SND_SOC_DAPM_MUX("Analog Right Capture Route",
			SND_SOC_NOPM, 0, 0, &amicr_control),

	/* Analog capture PGAs */
	SND_SOC_DAPM_PGA("MicAmpL",
			TWL6040_REG_MICLCTL, 0, 0, NULL, 0),
	SND_SOC_DAPM_PGA("MicAmpR",
			TWL6040_REG_MICRCTL, 0, 0, NULL, 0),

	/* Auxiliary FM PGAs */
	SND_SOC_DAPM_PGA("AFMAmpL",
			TWL6040_REG_MICLCTL, 1, 0, NULL, 0),
	SND_SOC_DAPM_PGA("AFMAmpR",
			TWL6040_REG_MICRCTL, 1, 0, NULL, 0),

	/* ADCs */
	SND_SOC_DAPM_ADC_E("ADC Left", NULL,
			TWL6040_REG_MICLCTL, 2, 0,
			twl6040_adc_event,
			SND_SOC_DAPM_POST_PMU),
	SND_SOC_DAPM_ADC_E("ADC Right", NULL,
			TWL6040_REG_MICRCTL, 2, 0,
			twl6040_adc_event,
			SND_SOC_DAPM_POST_PMU),

	/* Microphone bias */
	SND_SOC_DAPM_SUPPLY("Headset Mic Bias",
			    TWL6040_REG_AMICBCTL, 0, 0, NULL, 0),
	SND_SOC_DAPM_SUPPLY("Main Mic Bias",
			    TWL6040_REG_AMICBCTL, 4, 0, NULL, 0),
	SND_SOC_DAPM_SUPPLY("Digital Mic1 Bias",
			    TWL6040_REG_DMICBCTL, 0, 0, NULL, 0),
	SND_SOC_DAPM_SUPPLY("Digital Mic2 Bias",
			    TWL6040_REG_DMICBCTL, 4, 0, NULL, 0),

	/* DACs */
	SND_SOC_DAPM_DAC("HSDAC Left", NULL, TWL6040_REG_HSLCTL, 0, 0),
	SND_SOC_DAPM_DAC("HSDAC Right", NULL, TWL6040_REG_HSRCTL, 0, 0),
	SND_SOC_DAPM_DAC("HFDAC Left", NULL, TWL6040_REG_HFLCTL, 0, 0),
	SND_SOC_DAPM_DAC("HFDAC Right", NULL, TWL6040_REG_HFRCTL, 0, 0),
	/* Virtual DAC for vibra path (DL4 channel) */
	SND_SOC_DAPM_DAC("VIBRA DAC", NULL, SND_SOC_NOPM, 0, 0),

	SND_SOC_DAPM_MUX("Handsfree Left Playback",
			SND_SOC_NOPM, 0, 0, &hfl_mux_controls),
	SND_SOC_DAPM_MUX("Handsfree Right Playback",
			SND_SOC_NOPM, 0, 0, &hfr_mux_controls),
	/* Analog playback Muxes */
	SND_SOC_DAPM_MUX("Headset Left Playback",
			SND_SOC_NOPM, 0, 0, &hsl_mux_controls),
	SND_SOC_DAPM_MUX("Headset Right Playback",
			SND_SOC_NOPM, 0, 0, &hsr_mux_controls),

	SND_SOC_DAPM_MUX("Vibra Left Playback", SND_SOC_NOPM, 0, 0,
			&vibral_mux_controls),
	SND_SOC_DAPM_MUX("Vibra Right Playback", SND_SOC_NOPM, 0, 0,
			&vibrar_mux_controls),

	SND_SOC_DAPM_SWITCH("Earphone Playback", SND_SOC_NOPM, 0, 0,
			&ep_path_enable_control),
	SND_SOC_DAPM_SWITCH("AUXL Playback", SND_SOC_NOPM, 0, 0,
			&auxl_switch_control),
	SND_SOC_DAPM_SWITCH("AUXR Playback", SND_SOC_NOPM, 0, 0,
			&auxr_switch_control),

	/* Analog playback drivers */
	SND_SOC_DAPM_OUT_DRV("HF Left Driver",
			TWL6040_REG_HFLCTL, 4, 0, NULL, 0),
	SND_SOC_DAPM_OUT_DRV("HF Right Driver",
			TWL6040_REG_HFRCTL, 4, 0, NULL, 0),
	SND_SOC_DAPM_OUT_DRV("HS Left Driver",
			TWL6040_REG_HSLCTL, 2, 0, NULL, 0),
	SND_SOC_DAPM_OUT_DRV("HS Right Driver",
			TWL6040_REG_HSRCTL, 2, 0, NULL, 0),
	SND_SOC_DAPM_SUPPLY("Handsfree Left Boost Supply", SND_SOC_NOPM, 0, 0,
			    twl6040_hf_boost_event,
			    SND_SOC_DAPM_PRE_PMU | SND_SOC_DAPM_POST_PMD),
	SND_SOC_DAPM_SUPPLY("Handsfree Right Boost Supply", SND_SOC_NOPM, 0, 0,
			    twl6040_hf_boost_event,
			    SND_SOC_DAPM_PRE_PMU | SND_SOC_DAPM_POST_PMD),
	SND_SOC_DAPM_OUT_DRV_E("Earphone Driver",
			TWL6040_REG_EARCTL, 0, 0, NULL, 0,
			twl6040_ep_drv_event,
			SND_SOC_DAPM_PRE_PMU | SND_SOC_DAPM_POST_PMD),
	SND_SOC_DAPM_OUT_DRV("Vibra Left Driver",
			TWL6040_REG_VIBCTLL, 0, 0, NULL, 0),
	SND_SOC_DAPM_OUT_DRV("Vibra Right Driver",
			TWL6040_REG_VIBCTLR, 0, 0, NULL, 0),

	SND_SOC_DAPM_SUPPLY("Vibra Left Control", TWL6040_REG_VIBCTLL, 2, 0,
			    NULL, 0),
	SND_SOC_DAPM_SUPPLY("Vibra Right Control", TWL6040_REG_VIBCTLR, 2, 0,
			    NULL, 0),
	SND_SOC_DAPM_SUPPLY_S("HSDAC Power", 1, SND_SOC_NOPM, 0, 0,
			      twl6040_hs_dac_event,
			      SND_SOC_DAPM_POST_PMU | SND_SOC_DAPM_POST_PMD),

	/* Analog playback PGAs */
	SND_SOC_DAPM_PGA("HF Left PGA",
			TWL6040_REG_HFLCTL, 1, 0, NULL, 0),
	SND_SOC_DAPM_PGA("HF Right PGA",
			TWL6040_REG_HFRCTL, 1, 0, NULL, 0),

};

static const struct snd_soc_dapm_route intercon[] = {
	/* Capture path */
	{"Analog Left Capture Route", "Headset Mic", "HSMIC"},
	{"Analog Left Capture Route", "Main Mic", "MAINMIC"},
	{"Analog Left Capture Route", "Aux/FM Left", "AFML"},

	{"Analog Right Capture Route", "Headset Mic", "HSMIC"},
	{"Analog Right Capture Route", "Sub Mic", "SUBMIC"},
	{"Analog Right Capture Route", "Aux/FM Right", "AFMR"},

	{"MicAmpL", NULL, "Analog Left Capture Route"},
	{"MicAmpR", NULL, "Analog Right Capture Route"},

	{"ADC Left", NULL, "MicAmpL"},
	{"ADC Right", NULL, "MicAmpR"},
	{"PDM Capture", NULL, "ADC Left"},
	{"Legacy Capture", NULL, "ADC Left"},
	{"PDM Capture", NULL, "ADC Right"},
	{"Legacy Capture", NULL, "ADC Right"},

	/* AFM path */
	{"AFMAmpL", NULL, "AFML"},
	{"AFMAmpR", NULL, "AFMR"},

	{"HSDAC Left", NULL, "HSDAC Power"},
	{"HSDAC Right", NULL, "HSDAC Power"},

	{"HSDAC Left", NULL, "Headset Playback"},
	{"HSDAC Left", NULL, "Legacy Playback"},
	{"Headset Left Playback", "HS DAC", "HSDAC Left"},
	{"Headset Left Playback", "Line-In amp", "AFMAmpL"},

	{"HSDAC Right", NULL, "Headset Playback"},
	{"HSDAC Right", NULL, "Legacy Playback"},
	{"Headset Right Playback", "HS DAC", "HSDAC Right"},
	{"Headset Right Playback", "Line-In amp", "AFMAmpR"},

	{"HS Left Driver", NULL, "Headset Left Playback"},
	{"HS Right Driver", NULL, "Headset Right Playback"},

	{"HSOL", NULL, "HS Left Driver"},
	{"HSOR", NULL, "HS Right Driver"},

	/* Earphone playback path */
	{"Earphone Playback", "Switch", "HSDAC Left"},
	{"Earphone Driver", NULL, "Earphone Playback"},
	{"EP", NULL, "Earphone Driver"},

	{"HFDAC Left", NULL, "Handsfree Playback"},
	{"HFDAC Left", NULL, "Legacy Playback"},
	{"Handsfree Left Playback", "HF DAC", "HFDAC Left"},
	{"Handsfree Left Playback", "Line-In amp", "AFMAmpL"},

	{"HFDAC Right", NULL, "Handsfree Playback"},
	{"HFDAC Right", NULL, "Legacy Playback"},
	{"Handsfree Right Playback", "HF DAC", "HFDAC Right"},
	{"Handsfree Right Playback", "Line-In amp", "AFMAmpR"},

	{"HF Left PGA", NULL, "Handsfree Left Playback"},
	{"HF Right PGA", NULL, "Handsfree Right Playback"},

	{"HF Left Driver", NULL, "HF Left PGA"},
	{"HF Right Driver", NULL, "HF Right PGA"},

	{"HF Left Driver", NULL, "Handsfree Left Boost Supply"},
	{"HF Right Driver", NULL, "Handsfree Right Boost Supply"},

	{"HFL", NULL, "HF Left Driver"},
	{"HFR", NULL, "HF Right Driver"},

	{"AUXL Playback", "Switch", "HF Left PGA"},
	{"AUXR Playback", "Switch", "HF Right PGA"},

	{"AUXL", NULL, "AUXL Playback"},
	{"AUXR", NULL, "AUXR Playback"},

	/* Vibrator paths */
	{"VIBRA DAC", NULL, "Vibra Playback"},
	{"VIBRA DAC", NULL, "Legacy Playback"},
	{"Vibra Left Playback", "Audio PDM", "VIBRA DAC"},
	{"Vibra Right Playback", "Audio PDM", "VIBRA DAC"},

	{"Vibra Left Driver", NULL, "Vibra Left Playback"},
	{"Vibra Right Driver", NULL, "Vibra Right Playback"},
	{"Vibra Left Driver", NULL, "Vibra Left Control"},
	{"Vibra Right Driver", NULL, "Vibra Right Control"},

	{"VIBRAL", NULL, "Vibra Left Driver"},
	{"VIBRAR", NULL, "Vibra Right Driver"},
};

static int twl6040_set_bias_level(struct snd_soc_codec *codec,
				enum snd_soc_bias_level level)
{
	struct twl6040 *twl6040 = codec->control_data;
	struct twl6040_data *priv = snd_soc_codec_get_drvdata(codec);
	int ret;

	switch (level) {
	case SND_SOC_BIAS_ON:
		break;
	case SND_SOC_BIAS_PREPARE:
		break;
	case SND_SOC_BIAS_STANDBY:
		if (priv->codec_powered)
			break;

		ret = twl6040_power(twl6040, 1);
		if (ret)
			return ret;

		priv->codec_powered = 1;

		twl6040_restore_regs(codec);
		break;
	case SND_SOC_BIAS_OFF:
		if (!priv->codec_powered)
			break;

		twl6040_power(twl6040, 0);
		priv->codec_powered = 0;
		break;
	}

	codec->dapm.bias_level = level;

	return 0;
}

static int twl6040_startup(struct snd_pcm_substream *substream,
			struct snd_soc_dai *dai)
{
	struct snd_soc_pcm_runtime *rtd = substream->private_data;
	struct snd_soc_codec *codec = rtd->codec;
	struct twl6040_data *priv = snd_soc_codec_get_drvdata(codec);

	snd_pcm_hw_constraint_list(substream->runtime, 0,
				SNDRV_PCM_HW_PARAM_RATE,
				&sysclk_constraints[priv->pll_power_mode]);

	return 0;
}

static int twl6040_hw_params(struct snd_pcm_substream *substream,
			struct snd_pcm_hw_params *params,
			struct snd_soc_dai *dai)
{
	struct snd_soc_pcm_runtime *rtd = substream->private_data;
	struct snd_soc_codec *codec = rtd->codec;
	struct twl6040_data *priv = snd_soc_codec_get_drvdata(codec);
	int rate;

	rate = params_rate(params);
	switch (rate) {
	case 11250:
	case 22500:
	case 44100:
	case 88200:
		/* These rates are not supported when HPPLL is in use */
		if (unlikely(priv->pll == TWL6040_SYSCLK_SEL_HPPLL)) {
			dev_err(codec->dev, "HPPLL does not support rate %d\n",
				rate);
			return -EINVAL;
		}
		priv->sysclk = 17640000;
		break;
	case 8000:
	case 16000:
	case 32000:
	case 48000:
	case 96000:
		priv->sysclk = 19200000;
		break;
	default:
		dev_err(codec->dev, "unsupported rate %d\n", rate);
		return -EINVAL;
	}

	return 0;
}

static int twl6040_prepare(struct snd_pcm_substream *substream,
			struct snd_soc_dai *dai)
{
	struct snd_soc_pcm_runtime *rtd = substream->private_data;
	struct snd_soc_codec *codec = rtd->codec;
	struct twl6040 *twl6040 = codec->control_data;
	struct twl6040_data *priv = snd_soc_codec_get_drvdata(codec);
	int ret;

	if (!priv->sysclk) {
		dev_err(codec->dev,
			"no mclk configured, call set_sysclk() on init\n");
		return -EINVAL;
	}

	ret = twl6040_set_pll(twl6040, priv->pll, priv->clk_in, priv->sysclk);
	if (ret) {
		dev_err(codec->dev, "Can not set PLL (%d)\n", ret);
		return -EPERM;
	}

	return 0;
}

static int twl6040_set_dai_sysclk(struct snd_soc_dai *codec_dai,
		int clk_id, unsigned int freq, int dir)
{
	struct snd_soc_codec *codec = codec_dai->codec;
	struct twl6040_data *priv = snd_soc_codec_get_drvdata(codec);

	switch (clk_id) {
	case TWL6040_SYSCLK_SEL_LPPLL:
	case TWL6040_SYSCLK_SEL_HPPLL:
		priv->pll = clk_id;
		priv->clk_in = freq;
		break;
	default:
		dev_err(codec->dev, "unknown clk_id %d\n", clk_id);
		return -EINVAL;
	}

	return 0;
}


static int twl6040_digital_mute(struct snd_soc_dai *dai, int mute)
{
	/*
	 * pop-noise reduction sequence requires to shutdown
	 * analog side before CPU DAI
	 */

	if (mute)
		snd_soc_dapm_dai_stream_event(dai,
				SNDRV_PCM_STREAM_PLAYBACK, SND_SOC_DAPM_STREAM_STOP);

	return 0;
}

static const struct snd_soc_dai_ops twl6040_dai_ops = {
	.startup	= twl6040_startup,
	.hw_params	= twl6040_hw_params,
	.prepare	= twl6040_prepare,
	.set_sysclk	= twl6040_set_dai_sysclk,
	.digital_mute	= twl6040_digital_mute,
};

static struct snd_soc_dai_driver twl6040_dai[] = {
{
	.name = "twl6040-legacy",
	.playback = {
		.stream_name = "Legacy Playback",
		.channels_min = 1,
		.channels_max = 6,
		.rates = TWL6040_RATES,
		.formats = TWL6040_FORMATS,
	},
	.capture = {
		.stream_name = "Legacy Capture",
		.channels_min = 1,
		.channels_max = 2,
		.rates = TWL6040_RATES,
		.formats = TWL6040_FORMATS,
	},
	.ops = &twl6040_dai_ops,
},
{
	.name = "twl6040-ul",
	.capture = {
		.stream_name = "PDM Capture",
		.channels_min = 1,
		.channels_max = 2,
		.rates = TWL6040_RATES,
		.formats = TWL6040_FORMATS,
	},
	.ops = &twl6040_dai_ops,
},
{
	.name = "twl6040-dl1",
	.playback = {
		.stream_name = "Headset Playback",
		.channels_min = 1,
		.channels_max = 2,
		.rates = TWL6040_RATES,
		.formats = TWL6040_FORMATS,
	},
	.ops = &twl6040_dai_ops,
},
{
	.name = "twl6040-dl2",
	.playback = {
		.stream_name = "Handsfree Playback",
		.channels_min = 1,
		.channels_max = 2,
		.rates = TWL6040_RATES,
		.formats = TWL6040_FORMATS,
	},
	.ops = &twl6040_dai_ops,
},
{
	.name = "twl6040-vib",
	.playback = {
		.stream_name = "Vibra Playback",
		.channels_min = 1,
		.channels_max = 2,
		.rates = SNDRV_PCM_RATE_CONTINUOUS,
		.formats = TWL6040_FORMATS,
	},
	.ops = &twl6040_dai_ops,
},
};

#ifdef CONFIG_PM
static int twl6040_suspend(struct snd_soc_codec *codec)
{
	twl6040_set_bias_level(codec, SND_SOC_BIAS_OFF);

	return 0;
}

static int twl6040_resume(struct snd_soc_codec *codec)
{
	if (codec->dapm.bias_level != codec->dapm.suspend_bias_level) {
		twl6040_set_bias_level(codec, SND_SOC_BIAS_STANDBY);
		twl6040_set_bias_level(codec, codec->dapm.suspend_bias_level);
	}

	return 0;
}
#else
#define twl6040_suspend NULL
#define twl6040_resume NULL
#endif

static int twl6040_probe(struct snd_soc_codec *codec)
{
	struct twl6040_data *priv;
	struct twl6040_codec_data *pdata = dev_get_platdata(codec->dev);
	struct platform_device *pdev = container_of(codec->dev,
						   struct platform_device, dev);
	struct twl6040_jack_data *jack;
	int ret = 0;

	priv = kzalloc(sizeof(struct twl6040_data), GFP_KERNEL);
	if (priv == NULL)
		return -ENOMEM;
	snd_soc_codec_set_drvdata(codec, priv);

	priv->codec = codec;
	codec->control_data = dev_get_drvdata(codec->dev->parent);
	codec->dapm.idle_bias_off = 1;

	if (pdata && pdata->hs_left_step && pdata->hs_right_step) {
		priv->hs_left_step = pdata->hs_left_step;
		priv->hs_right_step = pdata->hs_right_step;
	} else {
		priv->hs_left_step = 1;
		priv->hs_right_step = 1;
	}

	if (pdata && pdata->hf_left_step && pdata->hf_right_step) {
		priv->hf_left_step = pdata->hf_left_step;
		priv->hf_right_step = pdata->hf_right_step;
	} else {
		priv->hf_left_step = 1;
		priv->hf_right_step = 1;
	}

	if (pdata && pdata->amic_bias_settle_ms)
		priv->amic_bias_settle_ms = pdata->amic_bias_settle_ms;
	else
		priv->amic_bias_settle_ms = 48;

	priv->plug_irq = platform_get_irq_byname(pdev, "plug");
	if (priv->plug_irq < 0) {
		dev_err(codec->dev, "invalid plug irq\n");
		ret = -EINVAL;
		goto work_err;
	}

	priv->hf_irq = platform_get_irq_byname(pdev, "hf");
	if (priv->hf_irq < 0) {
		dev_err(codec->dev, "invalid handsfree overcurrent irq\n");
		ret = -EINVAL;
		goto work_err;
	}

	priv->workqueue = alloc_workqueue("twl6040-codec", 0, 0);
	if (!priv->workqueue) {
		ret = -ENOMEM;
		goto work_err;
	}

	INIT_DELAYED_WORK(&priv->hs_jack.work, twl6040_accessory_work);

	mutex_init(&priv->mutex);

<<<<<<< HEAD
	wake_lock_init(&priv->wake_lock, WAKE_LOCK_SUSPEND, "twl6040");

	jack = &priv->hs_jack;
	jack->sdev.name = "h2w";
	ret = switch_dev_register(&jack->sdev);
	if (ret) {
		dev_err(codec->dev, "error registering switch device %d\n", ret);
		goto sdev_err;
=======
	if (pdata && pdata->vddhf_uV) {
		priv->vddhf_reg = regulator_get(codec->dev, "vddhf");
		if (IS_ERR(priv->vddhf_reg)) {
			ret = PTR_ERR(priv->vddhf_reg);
			dev_warn(codec->dev, "couldn't get VDDHF regulator %d\n",
				 ret);
			priv->vddhf_reg = NULL;
		}
	}

	if (priv->vddhf_reg) {
		ret = regulator_set_voltage(priv->vddhf_reg,
				pdata->vddhf_uV, pdata->vddhf_uV);
		if (ret) {
			dev_err(codec->dev, "failed to set VDDHF voltage %d\n",
				ret);
			goto reg_err;
		}
>>>>>>> b86c9f81
	}

	ret = request_threaded_irq(priv->plug_irq, NULL, twl6040_audio_handler,
				   IRQF_NO_SUSPEND, "twl6040_irq_plug", codec);
	if (ret) {
		dev_err(codec->dev, "PLUG IRQ request failed: %d\n", ret);
		goto plugirq_err;
	}

	ret = request_threaded_irq(priv->hf_irq, NULL,
				   twl6040_hf_overcurrent_handler,
				   0, "twl6040_irq_hf", codec);
	if (ret) {
		dev_err(codec->dev, "HF IRQ request failed: %d\n", ret);
		goto hfirq_err;
	}

	twl6040_init_chip(codec);

	/* power on device */
	ret = twl6040_set_bias_level(codec, SND_SOC_BIAS_STANDBY);
	if (!ret)
		return 0;

	/* Error path */
	free_irq(priv->hf_irq, codec);
hfirq_err:
	free_irq(priv->plug_irq, codec);
plugirq_err:
<<<<<<< HEAD
	switch_dev_unregister(&jack->sdev);
sdev_err:
	wake_lock_destroy(&priv->wake_lock);
=======
reg_err:
	if (priv->vddhf_reg)
		regulator_put(priv->vddhf_reg);
>>>>>>> b86c9f81
	destroy_workqueue(priv->workqueue);
work_err:
	kfree(priv);
	return ret;
}

static int twl6040_remove(struct snd_soc_codec *codec)
{
	struct twl6040_data *priv = snd_soc_codec_get_drvdata(codec);
	struct twl6040_jack_data *jack = &priv->hs_jack;

	twl6040_set_bias_level(codec, SND_SOC_BIAS_OFF);
	free_irq(priv->hf_irq, codec);
	free_irq(priv->plug_irq, codec);
<<<<<<< HEAD
	switch_dev_unregister(&jack->sdev);
	wake_lock_destroy(&priv->wake_lock);
=======
	if (priv->vddhf_reg)
		regulator_put(priv->vddhf_reg);
>>>>>>> b86c9f81
	destroy_workqueue(priv->workqueue);
	kfree(priv);

	return 0;
}

static struct snd_soc_codec_driver soc_codec_dev_twl6040 = {
	.probe = twl6040_probe,
	.remove = twl6040_remove,
	.suspend = twl6040_suspend,
	.resume = twl6040_resume,
	.read = twl6040_read_reg_cache,
	.write = twl6040_write,
	.set_bias_level = twl6040_set_bias_level,
	.reg_cache_size = ARRAY_SIZE(twl6040_reg),
	.reg_word_size = sizeof(u8),
	.reg_cache_default = twl6040_reg,
	.ignore_pmdown_time = true,

	.controls = twl6040_snd_controls,
	.num_controls = ARRAY_SIZE(twl6040_snd_controls),
	.dapm_widgets = twl6040_dapm_widgets,
	.num_dapm_widgets = ARRAY_SIZE(twl6040_dapm_widgets),
	.dapm_routes = intercon,
	.num_dapm_routes = ARRAY_SIZE(intercon),
};

static int __devinit twl6040_codec_probe(struct platform_device *pdev)
{
	return snd_soc_register_codec(&pdev->dev, &soc_codec_dev_twl6040,
				      twl6040_dai, ARRAY_SIZE(twl6040_dai));
}

static int __devexit twl6040_codec_remove(struct platform_device *pdev)
{
	snd_soc_unregister_codec(&pdev->dev);
	return 0;
}

static struct platform_driver twl6040_codec_driver = {
	.driver = {
		.name = "twl6040-codec",
		.owner = THIS_MODULE,
	},
	.probe = twl6040_codec_probe,
	.remove = __devexit_p(twl6040_codec_remove),
};

module_platform_driver(twl6040_codec_driver);

MODULE_DESCRIPTION("ASoC TWL6040 codec driver");
MODULE_AUTHOR("Misael Lopez Cruz");
MODULE_LICENSE("GPL");<|MERGE_RESOLUTION|>--- conflicted
+++ resolved
@@ -1386,16 +1386,8 @@
 
 	mutex_init(&priv->mutex);
 
-<<<<<<< HEAD
 	wake_lock_init(&priv->wake_lock, WAKE_LOCK_SUSPEND, "twl6040");
 
-	jack = &priv->hs_jack;
-	jack->sdev.name = "h2w";
-	ret = switch_dev_register(&jack->sdev);
-	if (ret) {
-		dev_err(codec->dev, "error registering switch device %d\n", ret);
-		goto sdev_err;
-=======
 	if (pdata && pdata->vddhf_uV) {
 		priv->vddhf_reg = regulator_get(codec->dev, "vddhf");
 		if (IS_ERR(priv->vddhf_reg)) {
@@ -1414,7 +1406,14 @@
 				ret);
 			goto reg_err;
 		}
->>>>>>> b86c9f81
+	}
+
+	jack = &priv->hs_jack;
+	jack->sdev.name = "h2w";
+	ret = switch_dev_register(&jack->sdev);
+	if (ret) {
+		dev_err(codec->dev, "error registering switch device %d\n", ret);
+		goto sdev_err;
 	}
 
 	ret = request_threaded_irq(priv->plug_irq, NULL, twl6040_audio_handler,
@@ -1444,15 +1443,12 @@
 hfirq_err:
 	free_irq(priv->plug_irq, codec);
 plugirq_err:
-<<<<<<< HEAD
 	switch_dev_unregister(&jack->sdev);
 sdev_err:
-	wake_lock_destroy(&priv->wake_lock);
-=======
 reg_err:
 	if (priv->vddhf_reg)
 		regulator_put(priv->vddhf_reg);
->>>>>>> b86c9f81
+	wake_lock_destroy(&priv->wake_lock);
 	destroy_workqueue(priv->workqueue);
 work_err:
 	kfree(priv);
@@ -1467,13 +1463,10 @@
 	twl6040_set_bias_level(codec, SND_SOC_BIAS_OFF);
 	free_irq(priv->hf_irq, codec);
 	free_irq(priv->plug_irq, codec);
-<<<<<<< HEAD
 	switch_dev_unregister(&jack->sdev);
-	wake_lock_destroy(&priv->wake_lock);
-=======
 	if (priv->vddhf_reg)
 		regulator_put(priv->vddhf_reg);
->>>>>>> b86c9f81
+	wake_lock_destroy(&priv->wake_lock);
 	destroy_workqueue(priv->workqueue);
 	kfree(priv);
 
