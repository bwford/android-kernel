/*
 * linux/kernel/time/tick-broadcast.c
 *
 * This file contains functions which emulate a local clock-event
 * device via a broadcast event source.
 *
 * Copyright(C) 2005-2006, Thomas Gleixner <tglx@linutronix.de>
 * Copyright(C) 2005-2007, Red Hat, Inc., Ingo Molnar
 * Copyright(C) 2006-2007, Timesys Corp., Thomas Gleixner
 *
 * This code is licenced under the GPL version 2. For details see
 * kernel-base/COPYING.
 */
#include <linux/cpu.h>
#include <linux/err.h>
#include <linux/hrtimer.h>
#include <linux/interrupt.h>
#include <linux/percpu.h>
#include <linux/profile.h>
#include <linux/sched.h>

#include "tick-internal.h"

/*
 * Broadcast support for broken x86 hardware, where the local apic
 * timer stops in C3 state.
 */

static struct tick_device tick_broadcast_device;
/* FIXME: Use cpumask_var_t. */
static DECLARE_BITMAP(tick_broadcast_mask, NR_CPUS);
static DECLARE_BITMAP(tmpmask, NR_CPUS);
static DEFINE_RAW_SPINLOCK(tick_broadcast_lock);
static int tick_broadcast_force;

#ifdef CONFIG_TICK_ONESHOT
static void tick_broadcast_clear_oneshot(int cpu);
#else
static inline void tick_broadcast_clear_oneshot(int cpu) { }
#endif

/*
 * Debugging: see timer_list.c
 */
struct tick_device *tick_get_broadcast_device(void)
{
	return &tick_broadcast_device;
}

struct cpumask *tick_get_broadcast_mask(void)
{
	return to_cpumask(tick_broadcast_mask);
}

/*
 * Start the device in periodic mode
 */
static void tick_broadcast_start_periodic(struct clock_event_device *bc)
{
	if (bc)
		tick_setup_periodic(bc, 1);
}

/*
 * Check, if the device can be utilized as broadcast device:
 */
int tick_check_broadcast_device(struct clock_event_device *dev)
{
	if ((tick_broadcast_device.evtdev &&
	     tick_broadcast_device.evtdev->rating >= dev->rating) ||
	     (dev->features & CLOCK_EVT_FEAT_C3STOP))
		return 0;

	clockevents_exchange_device(tick_broadcast_device.evtdev, dev);
	tick_broadcast_device.evtdev = dev;
	if (!cpumask_empty(tick_get_broadcast_mask()))
		tick_broadcast_start_periodic(dev);
	return 1;
}

/*
 * Check, if the device is the broadcast device
 */
int tick_is_broadcast_device(struct clock_event_device *dev)
{
	return (dev && tick_broadcast_device.evtdev == dev);
}

/*
 * Check, if the device is disfunctional and a place holder, which
 * needs to be handled by the broadcast device.
 */
int tick_device_uses_broadcast(struct clock_event_device *dev, int cpu)
{
	unsigned long flags;
	int ret = 0;

	raw_spin_lock_irqsave(&tick_broadcast_lock, flags);

	/*
	 * Devices might be registered with both periodic and oneshot
	 * mode disabled. This signals, that the device needs to be
	 * operated from the broadcast device and is a placeholder for
	 * the cpu local device.
	 */
	if (!tick_device_is_functional(dev)) {
		dev->event_handler = tick_handle_periodic;
		cpumask_set_cpu(cpu, tick_get_broadcast_mask());
		tick_broadcast_start_periodic(tick_broadcast_device.evtdev);
		ret = 1;
	} else {
		/*
		 * When the new device is not affected by the stop
		 * feature and the cpu is marked in the broadcast mask
		 * then clear the broadcast bit.
		 */
		if (!(dev->features & CLOCK_EVT_FEAT_C3STOP)) {
			int cpu = smp_processor_id();

			cpumask_clear_cpu(cpu, tick_get_broadcast_mask());
			tick_broadcast_clear_oneshot(cpu);
		}
	}
	raw_spin_unlock_irqrestore(&tick_broadcast_lock, flags);
	return ret;
}

/*
 * Broadcast the event to the cpus, which are set in the mask (mangled).
 */
static void tick_do_broadcast(struct cpumask *mask)
{
	int cpu = smp_processor_id();
	struct tick_device *td;

	/*
	 * Check, if the current cpu is in the mask
	 */
	if (cpumask_test_cpu(cpu, mask)) {
		cpumask_clear_cpu(cpu, mask);
		td = &per_cpu(tick_cpu_device, cpu);
		td->evtdev->event_handler(td->evtdev);
	}

	if (!cpumask_empty(mask)) {
		/*
		 * It might be necessary to actually check whether the devices
		 * have different broadcast functions. For now, just use the
		 * one of the first device. This works as long as we have this
		 * misfeature only on x86 (lapic)
		 */
		td = &per_cpu(tick_cpu_device, cpumask_first(mask));
		td->evtdev->broadcast(mask);
	}
}

/*
 * Periodic broadcast:
 * - invoke the broadcast handlers
 */
static void tick_do_periodic_broadcast(void)
{
	raw_spin_lock(&tick_broadcast_lock);

	cpumask_and(to_cpumask(tmpmask),
		    cpu_online_mask, tick_get_broadcast_mask());
	tick_do_broadcast(to_cpumask(tmpmask));

	raw_spin_unlock(&tick_broadcast_lock);
}

/*
 * Event handler for periodic broadcast ticks
 */
static void tick_handle_periodic_broadcast(struct clock_event_device *dev)
{
	ktime_t next;

	tick_do_periodic_broadcast();

	/*
	 * The device is in periodic mode. No reprogramming necessary:
	 */
	if (dev->mode == CLOCK_EVT_MODE_PERIODIC)
		return;

	/*
	 * Setup the next period for devices, which do not have
	 * periodic mode. We read dev->next_event first and add to it
	 * when the event already expired. clockevents_program_event()
	 * sets dev->next_event only when the event is really
	 * programmed to the device.
	 */
	for (next = dev->next_event; ;) {
		next = ktime_add(next, tick_period);

		if (!clockevents_program_event(dev, next, false))
			return;
		tick_do_periodic_broadcast();
	}
}

/*
 * Powerstate information: The system enters/leaves a state, where
 * affected devices might stop
 */
static void tick_do_broadcast_on_off(unsigned long *reason)
{
	struct clock_event_device *bc, *dev;
	struct tick_device *td;
	unsigned long flags;
	int cpu, bc_stopped;

	raw_spin_lock_irqsave(&tick_broadcast_lock, flags);

	cpu = smp_processor_id();
	td = &per_cpu(tick_cpu_device, cpu);
	dev = td->evtdev;
	bc = tick_broadcast_device.evtdev;

	/*
	 * Is the device not affected by the powerstate ?
	 */
	if (!dev || !(dev->features & CLOCK_EVT_FEAT_C3STOP))
		goto out;

	if (!tick_device_is_functional(dev))
		goto out;

	bc_stopped = cpumask_empty(tick_get_broadcast_mask());

	switch (*reason) {
	case CLOCK_EVT_NOTIFY_BROADCAST_ON:
	case CLOCK_EVT_NOTIFY_BROADCAST_FORCE:
		if (!cpumask_test_cpu(cpu, tick_get_broadcast_mask())) {
			cpumask_set_cpu(cpu, tick_get_broadcast_mask());
			if (tick_broadcast_device.mode ==
			    TICKDEV_MODE_PERIODIC)
				clockevents_shutdown(dev);
		}
		if (*reason == CLOCK_EVT_NOTIFY_BROADCAST_FORCE)
			tick_broadcast_force = 1;
		break;
	case CLOCK_EVT_NOTIFY_BROADCAST_OFF:
		if (!tick_broadcast_force &&
		    cpumask_test_cpu(cpu, tick_get_broadcast_mask())) {
			cpumask_clear_cpu(cpu, tick_get_broadcast_mask());
			if (tick_broadcast_device.mode ==
			    TICKDEV_MODE_PERIODIC)
				tick_setup_periodic(dev, 0);
		}
		break;
	}

	if (cpumask_empty(tick_get_broadcast_mask())) {
		if (!bc_stopped)
			clockevents_shutdown(bc);
	} else if (bc_stopped) {
		if (tick_broadcast_device.mode == TICKDEV_MODE_PERIODIC)
			tick_broadcast_start_periodic(bc);
		else
			tick_broadcast_setup_oneshot(bc);
	}
out:
	raw_spin_unlock_irqrestore(&tick_broadcast_lock, flags);
}

/*
 * Powerstate information: The system enters/leaves a state, where
 * affected devices might stop.
 */
void tick_broadcast_on_off(unsigned long reason, int *oncpu)
{
	if (!cpumask_test_cpu(*oncpu, cpu_online_mask))
		printk(KERN_ERR "tick-broadcast: ignoring broadcast for "
		       "offline CPU #%d\n", *oncpu);
	else
		tick_do_broadcast_on_off(&reason);
}

/*
 * Set the periodic handler depending on broadcast on/off
 */
void tick_set_periodic_handler(struct clock_event_device *dev, int broadcast)
{
	if (!broadcast)
		dev->event_handler = tick_handle_periodic;
	else
		dev->event_handler = tick_handle_periodic_broadcast;
}

/*
 * Remove a CPU from broadcasting
 */
void tick_shutdown_broadcast(unsigned int *cpup)
{
	struct clock_event_device *bc;
	unsigned long flags;
	unsigned int cpu = *cpup;

	raw_spin_lock_irqsave(&tick_broadcast_lock, flags);

	bc = tick_broadcast_device.evtdev;
	cpumask_clear_cpu(cpu, tick_get_broadcast_mask());

	if (tick_broadcast_device.mode == TICKDEV_MODE_PERIODIC) {
		if (bc && cpumask_empty(tick_get_broadcast_mask()))
			clockevents_shutdown(bc);
	}

	raw_spin_unlock_irqrestore(&tick_broadcast_lock, flags);
}

void tick_suspend_broadcast(void)
{
	struct clock_event_device *bc;
	unsigned long flags;

	raw_spin_lock_irqsave(&tick_broadcast_lock, flags);

	bc = tick_broadcast_device.evtdev;
	if (bc)
		clockevents_shutdown(bc);

	raw_spin_unlock_irqrestore(&tick_broadcast_lock, flags);
}

int tick_resume_broadcast(void)
{
	struct clock_event_device *bc;
	unsigned long flags;
	int broadcast = 0;

	raw_spin_lock_irqsave(&tick_broadcast_lock, flags);

	bc = tick_broadcast_device.evtdev;

	if (bc) {
		clockevents_set_mode(bc, CLOCK_EVT_MODE_RESUME);

		switch (tick_broadcast_device.mode) {
		case TICKDEV_MODE_PERIODIC:
			if (!cpumask_empty(tick_get_broadcast_mask()))
				tick_broadcast_start_periodic(bc);
			broadcast = cpumask_test_cpu(smp_processor_id(),
						     tick_get_broadcast_mask());
			break;
		case TICKDEV_MODE_ONESHOT:
			if (!cpumask_empty(tick_get_broadcast_mask()))
				broadcast = tick_resume_broadcast_oneshot(bc);
			break;
		}
	}
	raw_spin_unlock_irqrestore(&tick_broadcast_lock, flags);

	return broadcast;
}


#ifdef CONFIG_TICK_ONESHOT

/* FIXME: use cpumask_var_t. */
static DECLARE_BITMAP(tick_broadcast_oneshot_mask, NR_CPUS);

/*
 * Exposed for debugging: see timer_list.c
 */
struct cpumask *tick_get_broadcast_oneshot_mask(void)
{
	return to_cpumask(tick_broadcast_oneshot_mask);
}

static int tick_broadcast_set_event(ktime_t expires, int force)
{
	struct clock_event_device *bc = tick_broadcast_device.evtdev;

	if (bc->mode != CLOCK_EVT_MODE_ONESHOT)
		clockevents_set_mode(bc, CLOCK_EVT_MODE_ONESHOT);

<<<<<<< HEAD

=======
>>>>>>> 69964ea4
	return clockevents_program_event(bc, expires, force);
}

int tick_resume_broadcast_oneshot(struct clock_event_device *bc)
{
	clockevents_set_mode(bc, CLOCK_EVT_MODE_ONESHOT);
	return 0;
}

/*
 * Called from irq_enter() when idle was interrupted to reenable the
 * per cpu device.
 */
void tick_check_oneshot_broadcast(int cpu)
{
	if (cpumask_test_cpu(cpu, to_cpumask(tick_broadcast_oneshot_mask))) {
		struct tick_device *td = &per_cpu(tick_cpu_device, cpu);

		clockevents_set_mode(td->evtdev, CLOCK_EVT_MODE_ONESHOT);
	}
}

/*
 * Handle oneshot mode broadcasting
 */
static void tick_handle_oneshot_broadcast(struct clock_event_device *dev)
{
	struct tick_device *td;
	ktime_t now, next_event;
	int cpu;

	raw_spin_lock(&tick_broadcast_lock);
again:
	dev->next_event.tv64 = KTIME_MAX;
	next_event.tv64 = KTIME_MAX;
	cpumask_clear(to_cpumask(tmpmask));
	now = ktime_get();
	/* Find all expired events */
	for_each_cpu(cpu, tick_get_broadcast_oneshot_mask()) {
		td = &per_cpu(tick_cpu_device, cpu);
		if (td->evtdev->next_event.tv64 <= now.tv64)
			cpumask_set_cpu(cpu, to_cpumask(tmpmask));
		else if (td->evtdev->next_event.tv64 < next_event.tv64)
			next_event.tv64 = td->evtdev->next_event.tv64;
	}

	/*
	 * Wakeup the cpus which have an expired event.
	 */
	tick_do_broadcast(to_cpumask(tmpmask));

	/*
	 * Two reasons for reprogram:
	 *
	 * - The global event did not expire any CPU local
	 * events. This happens in dyntick mode, as the maximum PIT
	 * delta is quite small.
	 *
	 * - There are pending events on sleeping CPUs which were not
	 * in the event mask
	 */
	if (next_event.tv64 != KTIME_MAX) {
		/*
		 * Rearm the broadcast device. If event expired,
		 * repeat the above
		 */
		if (tick_broadcast_set_event(next_event, 0))
			goto again;
	}
	raw_spin_unlock(&tick_broadcast_lock);
}

/*
 * Powerstate information: The system enters/leaves a state, where
 * affected devices might stop
 */
void tick_broadcast_oneshot_control(unsigned long reason)
{
	struct clock_event_device *bc, *dev;
	struct tick_device *td;
	unsigned long flags;
	int cpu;

	/*
	 * Periodic mode does not care about the enter/exit of power
	 * states
	 */
	if (tick_broadcast_device.mode == TICKDEV_MODE_PERIODIC)
		return;

	/*
	 * We are called with preemtion disabled from the depth of the
	 * idle code, so we can't be moved away.
	 */
	cpu = smp_processor_id();
	td = &per_cpu(tick_cpu_device, cpu);
	dev = td->evtdev;

	if (!(dev->features & CLOCK_EVT_FEAT_C3STOP))
		return;

	bc = tick_broadcast_device.evtdev;

	raw_spin_lock_irqsave(&tick_broadcast_lock, flags);
	if (reason == CLOCK_EVT_NOTIFY_BROADCAST_ENTER) {
		if (!cpumask_test_cpu(cpu, tick_get_broadcast_oneshot_mask())) {
			cpumask_set_cpu(cpu, tick_get_broadcast_oneshot_mask());
			clockevents_set_mode(dev, CLOCK_EVT_MODE_SHUTDOWN);
			if (dev->next_event.tv64 < bc->next_event.tv64)
				tick_broadcast_set_event(dev->next_event, 1);
		}
	} else {
		if (cpumask_test_cpu(cpu, tick_get_broadcast_oneshot_mask())) {
			cpumask_clear_cpu(cpu,
					  tick_get_broadcast_oneshot_mask());
			clockevents_set_mode(dev, CLOCK_EVT_MODE_ONESHOT);
			if (dev->next_event.tv64 != KTIME_MAX)
				tick_program_event(dev->next_event, 1);
		}
	}
	raw_spin_unlock_irqrestore(&tick_broadcast_lock, flags);
}

/*
 * Reset the one shot broadcast for a cpu
 *
 * Called with tick_broadcast_lock held
 */
static void tick_broadcast_clear_oneshot(int cpu)
{
	cpumask_clear_cpu(cpu, tick_get_broadcast_oneshot_mask());
}

static void tick_broadcast_init_next_event(struct cpumask *mask,
					   ktime_t expires)
{
	struct tick_device *td;
	int cpu;

	for_each_cpu(cpu, mask) {
		td = &per_cpu(tick_cpu_device, cpu);
		if (td->evtdev)
			td->evtdev->next_event = expires;
	}
}

/**
 * tick_broadcast_setup_oneshot - setup the broadcast device
 */
void tick_broadcast_setup_oneshot(struct clock_event_device *bc)
{
	int cpu = smp_processor_id();

	/* Set it up only once ! */
	if (bc->event_handler != tick_handle_oneshot_broadcast) {
		int was_periodic = bc->mode == CLOCK_EVT_MODE_PERIODIC;

		bc->event_handler = tick_handle_oneshot_broadcast;

		/* Take the do_timer update */
		tick_do_timer_cpu = cpu;

		/*
		 * We must be careful here. There might be other CPUs
		 * waiting for periodic broadcast. We need to set the
		 * oneshot_mask bits for those and program the
		 * broadcast device to fire.
		 */
		cpumask_copy(to_cpumask(tmpmask), tick_get_broadcast_mask());
		cpumask_clear_cpu(cpu, to_cpumask(tmpmask));
		cpumask_or(tick_get_broadcast_oneshot_mask(),
			   tick_get_broadcast_oneshot_mask(),
			   to_cpumask(tmpmask));

		if (was_periodic && !cpumask_empty(to_cpumask(tmpmask))) {
			clockevents_set_mode(bc, CLOCK_EVT_MODE_ONESHOT);
			tick_broadcast_init_next_event(to_cpumask(tmpmask),
						       tick_next_period);
			tick_broadcast_set_event(tick_next_period, 1);
		} else
			bc->next_event.tv64 = KTIME_MAX;
	} else {
		/*
		 * The first cpu which switches to oneshot mode sets
		 * the bit for all other cpus which are in the general
		 * (periodic) broadcast mask. So the bit is set and
		 * would prevent the first broadcast enter after this
		 * to program the bc device.
		 */
		tick_broadcast_clear_oneshot(cpu);
	}
}

/*
 * Select oneshot operating mode for the broadcast device
 */
void tick_broadcast_switch_to_oneshot(void)
{
	struct clock_event_device *bc;
	unsigned long flags;

	raw_spin_lock_irqsave(&tick_broadcast_lock, flags);

	tick_broadcast_device.mode = TICKDEV_MODE_ONESHOT;
	bc = tick_broadcast_device.evtdev;
	if (bc)
		tick_broadcast_setup_oneshot(bc);

	raw_spin_unlock_irqrestore(&tick_broadcast_lock, flags);
}


/*
 * Remove a dead CPU from broadcasting
 */
void tick_shutdown_broadcast_oneshot(unsigned int *cpup)
{
	unsigned long flags;
	unsigned int cpu = *cpup;

	raw_spin_lock_irqsave(&tick_broadcast_lock, flags);

	/*
	 * Clear the broadcast mask flag for the dead cpu, but do not
	 * stop the broadcast device!
	 */
	cpumask_clear_cpu(cpu, tick_get_broadcast_oneshot_mask());

	raw_spin_unlock_irqrestore(&tick_broadcast_lock, flags);
}

/*
 * Check, whether the broadcast device is in one shot mode
 */
int tick_broadcast_oneshot_active(void)
{
	return tick_broadcast_device.mode == TICKDEV_MODE_ONESHOT;
}

/*
 * Check whether the broadcast device supports oneshot.
 */
bool tick_broadcast_oneshot_available(void)
{
	struct clock_event_device *bc = tick_broadcast_device.evtdev;

	return bc ? bc->features & CLOCK_EVT_FEAT_ONESHOT : false;
}

#endif<|MERGE_RESOLUTION|>--- conflicted
+++ resolved
@@ -377,10 +377,6 @@
 	if (bc->mode != CLOCK_EVT_MODE_ONESHOT)
 		clockevents_set_mode(bc, CLOCK_EVT_MODE_ONESHOT);
 
-<<<<<<< HEAD
-
-=======
->>>>>>> 69964ea4
 	return clockevents_program_event(bc, expires, force);
 }
 
